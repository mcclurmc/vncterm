--- conflicted
+++ resolved
@@ -172,13 +172,9 @@
     /* maximum possible height (backscroll)*/
     int total_height;
 
-<<<<<<< HEAD
-    /* current cursor position */
-=======
     /* current cursor position in screen coordinate
      * always 0 <= x < width and 0 <= y <= height
      */
->>>>>>> 93447b25
     int x, y;
 
     /* saved cursor position */
@@ -190,19 +186,11 @@
     /* screen's 1st line (the top line)*/
     int y_base;
 
-<<<<<<< HEAD
-    /* this is ofset that is substracted from y_base 
-       and points to currently displayed screen */
-    int y_scroll;
-
-    /* scroll region */
-=======
     /* this is offset that is substracted from y_base
        and points to currently displayed screen */
     int y_scroll;
 
     /* scroll region in screen coordinate */
->>>>>>> 93447b25
     int sr_top, sr_bottom;
 
     /* self explanatory */
@@ -744,20 +732,6 @@
 {
     TextCell *c;
 
-<<<<<<< HEAD
-    if (y<0 || x<0 || x>=s->width || y>=s->height)
-	return;
-
-    if (s == active_console) {
-
-        if (y < s->height) {
-            c = &s->cells[screen_to_virtual(s,y) * s->width + x];
-            vga_putcharxy(s, x, y, c->ch, 
-                          &(c->t_attrib), &(c->c_attrib));
-            s->ds->dpy_update(s->ds, x * FONT_WIDTH, y * FONT_HEIGHT, 
-			      FONT_WIDTH, FONT_HEIGHT);
-        }
-=======
     if (y<0 || x<0 || x>=s->width || y>=s->height || s != active_console)
 	return;
 
@@ -784,26 +758,6 @@
 	    }
 	    update_xy(s, x+j, y+i);
 	}
->>>>>>> 93447b25
-    }
-}
-/*
-  update whole rectangle of characters, as visible on screen
-  since this relies on update_x,y() - it also sends out VNC update
-*/
-static void update_rect(TextConsole *s, int x, int y, int w, int h)
-{
-    int i,j;
-    for(i=0;i<h;i++) {
-        if (i+y > s->height)
-	    break;
-	for(j=0;j<w;j++) {
-	    if (j+x > s->width) {
-		w=j;
-		break;
-	    }
-	    update_xy(s, x+j, y+i);
-	}
     }
 }
 
@@ -857,15 +811,9 @@
 	swap_coords(to_y, from_y, to_x, from_x);
 	sc_fy = sc_ty;
     }
-<<<<<<< HEAD
 
     dprintf("get_text from %d/%d to %d/%d \n", from_y, from_x, to_y, to_x);
 
-=======
-
-    dprintf("get_text from %d/%d to %d/%d \n", from_y, from_x, to_y, to_x);
-
->>>>>>> 93447b25
     buffer = malloc((line_dist(s, from_y, to_y) + 1) * (s->width + 1));
     if (buffer == NULL)
 	return NULL;
@@ -1057,12 +1005,6 @@
 
 	/* update whole region, because dpy_copy_rect is currently not used */
 	s->ds->dpy_update(s->ds, 0, 0, s->g_width, s->g_height);
-<<<<<<< HEAD
-    }
-    else {
-	update_rect(s, 0, 0, s->width, s->height );
-=======
->>>>>>> 93447b25
     }
     else {
 	update_rect(s, 0, 0, s->width, s->height );
@@ -1734,7 +1676,6 @@
         case CR:
 	    dprintf("CR\n");
             set_cursor(s, 0, s->y);
-<<<<<<< HEAD
             break;
         case SO:
 	    dprintf("SO G1 switch\n");
@@ -1750,23 +1691,6 @@
 	case ESN:
             dprintf("not implemented CAN\n");
             break;
-=======
-            break;
-        case SO:
-	    dprintf("SO G1 switch\n");
-	    s->t_attrib.font = G1;
-            s->display_ctrl = 1;
-            break;
-        case SI:
-            dprintf("SI G0 switch\n");
-	    s->t_attrib.font = G0;
-            s->display_ctrl = 0;
-            break;
-        case CAN:
-	case ESN:
-            dprintf("not implemented CAN\n");
-            break;
->>>>>>> 93447b25
         case ESC:
             dprintf("ESC state\n");
             print_norm();
@@ -2111,17 +2035,10 @@
                 update_rect(s, 0, s->y, s->width, s->sr_bottom - s->y - s->esc_params[0] + 1);
                 clear(s, 0, s->sr_bottom - s->esc_params[0] + 1, s->width, s->esc_params[0]);
 		break;
-<<<<<<< HEAD
-	    case 'P':		/* DCH */
-		console_dch(s);
-		break;
-            case 'X':
-=======
 	    case 'P':		/* DCH - delete character */
 		console_dch(s);
 		break;
             case 'X':		/* ECH - erase character */
->>>>>>> 93447b25
             {
                 int i = 0, a, nc = 0;
                 TextCell *c = &s->cells[screen_to_virtual(s,s->y) * s->width + s->x]; 
@@ -2440,21 +2357,12 @@
 
 static int cmputfents(const void *p1, const void *p2)
 {
-<<<<<<< HEAD
-    short a,b;
-
-    a=*(short*)p1;
-    b=*(short*)p2;
-
-    return a-b;
-=======
     int a,b;
 
     a=*(int*)p1;
     b=*(int*)p2;
 
     return (a&0xffff)-(b&0xffff);
->>>>>>> 93447b25
 }
 
 static void prepare_console_maps()
@@ -2789,11 +2697,7 @@
     if (!active_console || (active_console->text_console && !text))
         active_console = s;
     s->ds = ds;
-<<<<<<< HEAD
-    s->cells = 0;
-=======
     s->cells = NULL;
->>>>>>> 93447b25
     s->text_console = text;
     ds->graphic_mode = text ? 0 : 1;
     if (text) {
