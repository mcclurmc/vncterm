--- conflicted
+++ resolved
@@ -1,5 +1,3 @@
-<<<<<<< HEAD
-=======
 /*
     Copyright (c) Citrix Systems Inc.
 
@@ -18,7 +16,6 @@
     Foundation, Inc., 59 Temple Place, Suite 330, Boston, MA  02111-1307  USA
 */
 
->>>>>>> 93447b25
 #include <err.h>
 #include <errno.h>
 #include <fcntl.h>
@@ -70,13 +67,10 @@
 
 #define FONTH	16
 #define FONTW	8
-<<<<<<< HEAD
-=======
 
 #ifndef CLONE_NEWNET
 #define CLONE_NEWNET 0x40000000
 #endif
->>>>>>> 93447b25
 
 char vncpasswd[64];
 unsigned char challenge[AUTHCHALLENGESIZE];
@@ -127,7 +121,6 @@
 	    return -1;
 	(*pioh)->fd = fd;
 	nr_handlers++;
-<<<<<<< HEAD
     }
     (*pioh)->fd_read = fd_read;
     (*pioh)->fd_write = fd_write;
@@ -151,31 +144,6 @@
 	    break;
 	pioh = &(*pioh)->next;
     }
-=======
-    }
-    (*pioh)->fd_read = fd_read;
-    (*pioh)->fd_write = fd_write;
-    (*pioh)->opaque = opaque;
-    (*pioh)->enabled = (fd_read || fd_write);
-    if (!(*pioh)->enabled) {
-	(*pioh)->pollfd = NULL;
-	(*pioh)->fd_error = NULL;
-    }
-    handlers_updated = 1;
-    return 0;
-}
-
-int
-set_fd_error_handler(int fd, void (*fd_error)(void *))
-{
-    struct iohandler **pioh = &iohandlers;
-
-    while (*pioh) {
-	if ((*pioh)->fd == fd)
-	    break;
-	pioh = &(*pioh)->next;
-    }
->>>>>>> 93447b25
     if (*pioh == NULL)
 	return 1;
     (*pioh)->fd_error = fd_error;
@@ -990,12 +958,9 @@
             privsep_fd = socks[0];
             xs_daemon_close(xs);
 
-<<<<<<< HEAD
-=======
             if (!cmd_mode)
                 unshare(CLONE_NEWNET);
 
->>>>>>> 93447b25
             rlim.rlim_cur = 64 * 1024 * 1024;
             rlim.rlim_max = 64 * 1024 * 1024 + 64;
             setrlimit(RLIMIT_FSIZE, &rlim);
@@ -1218,10 +1183,7 @@
     ret = xs_write(xs, XBT_NULL, path, port, strlen(port));
     if (!ret)
         err(1, "xs_write");
-<<<<<<< HEAD
-=======
 
     free(port);
     free(path);
->>>>>>> 93447b25
 }