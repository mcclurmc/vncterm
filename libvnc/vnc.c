/*
 * QEMU VNC display driver
 * 
 * Copyright (C) 2006 Anthony Liguori <anthony@codemonkey.ws>
 * Copyright (C) 2006 Fabrice Bellard
 * Copyright (C) 2006 Christian Limpach <Christian.Limpach@xensource.com>
 * 
 * Permission is hereby granted, free of charge, to any person obtaining a copy
 * of this software and associated documentation files (the "Software"), to deal
 * in the Software without restriction, including without limitation the rights
 * to use, copy, modify, merge, publish, distribute, sublicense, and/or sell
 * copies of the Software, and to permit persons to whom the Software is
 * furnished to do so, subject to the following conditions:
 *
 * The above copyright notice and this permission notice shall be included in
 * all copies or substantial portions of the Software.
 *
 * THE SOFTWARE IS PROVIDED "AS IS", WITHOUT WARRANTY OF ANY KIND, EXPRESS OR
 * IMPLIED, INCLUDING BUT NOT LIMITED TO THE WARRANTIES OF MERCHANTABILITY,
 * FITNESS FOR A PARTICULAR PURPOSE AND NONINFRINGEMENT. IN NO EVENT SHALL
 * THE AUTHORS OR COPYRIGHT HOLDERS BE LIABLE FOR ANY CLAIM, DAMAGES OR OTHER
 * LIABILITY, WHETHER IN AN ACTION OF CONTRACT, TORT OR OTHERWISE, ARISING FROM,
 * OUT OF OR IN CONNECTION WITH THE SOFTWARE OR THE USE OR OTHER DEALINGS IN
 * THE SOFTWARE.
 */

#include "vnc.h"
#include "qemu_socket.h"
#include <assert.h>
#include <fcntl.h>
#include <netinet/in.h>
#include <sys/types.h>
#include <sys/socket.h>

//#define DEBUG_VNC
#ifdef DEBUG_VNC
#define dprintf(s, ...) printf(s, ## __VA_ARGS__)
#else
#define dprintf(s, ...)
#endif

/* The refresh interval starts at BASE.  If we scan the buffer and
   find no change, we increase by INC, up to MAX.  If the mouse moves
   or we get a keypress, the interval is set back to BASE.  If we find
   an update, halve the interval.

   All times in milliseconds. */
#define VNC_REFRESH_INTERVAL_BASE 30
#define VNC_REFRESH_INTERVAL_INC  50
#define VNC_REFRESH_INTERVAL_MAX  2000

/* Wait at most one second between updates, so that we can detect a
   minimised vncviewer reasonably quickly. */
#define VNC_MAX_UPDATE_INTERVAL   5000

#include "vnc_keysym.h"
#include "keymaps.c"
#include "d3des.h"
#include "buffer.h"

typedef struct VncState VncState;
struct VncClientState;

typedef int VncReadEvent(struct VncClientState *vcs, uint8_t *data,
			 size_t len);

typedef void VncWritePixels(struct VncClientState *vcs, void *data, int size);

typedef void VncSendHextileTile(struct VncClientState *vcs,
                                uint8_t *data, int stride,
                                int w, int h,
                                void *last_bg, 
                                void *last_fg,
                                int *has_bg, int *has_fg);

struct vnc_pm_region_update {
    struct vnc_pm_region_update *next;
    uint16_t x;
    uint16_t y;
    uint16_t w;
    uint16_t h;
};

struct vnc_pm_server_cut_text {
    char *text;
};

struct vnc_pending_messages {
    uint8_t vpm_resize;
    uint8_t vpm_bell;
    uint8_t vpm_null_update;
    uint8_t vpm_server_cut_text;
    uint8_t vpm_cursor_update;
    struct vnc_pm_region_update *vpm_region_updates;
    struct vnc_pm_region_update **vpm_region_updates_last;
};

struct VncClientState
{
    struct VncState *vs;
    int csock;
    int isvncviewer;
    Buffer output;
    Buffer input;

    int has_resize;
    int has_hextile;
    int has_pointer_type_change;
    int has_cursor_encoding;

    int absolute;
    int last_x;
    int last_y;

    /* current output mode information */
    VncWritePixels *write_pixels;
    VncSendHextileTile *send_hextile_tile;
    int pix_bpp, pix_big_endian;
    int red_shift, red_max, red_shift1, red_max1;
    int green_shift, green_max, green_shift1, green_max1;
    int blue_shift, blue_max, blue_shift1, blue_max1;

    VncReadEvent *read_handler;
    size_t read_handler_expect;

    struct vnc_pending_messages vpm;
};

#define VCS_INUSE(vcs) ((vcs) && (vcs)->csock != -1)
#define VCS_ACTIVE(vcs) ((vcs) && (vcs)->pix_bpp)

#define MAX_CLIENTS 8

struct VncState
{
    char *title;

    void *timer;
    int timer_interval;
    int64_t last_update_time;

    int lsock;

    DisplayState *ds;
    struct VncClientState *vcs[MAX_CLIENTS];

    int dirty_pixel_shift;
    uint64_t *update_row;	/* outstanding updates */
    int has_update;		/* there's outstanding updates in the
				 * visible area */

    int depth; /* internal VNC frame buffer byte per pixel */

    int visible_x;
    int visible_y;
    int visible_w;
    int visible_h;

    const char *display;

    char *kbd_layout_name;
    kbd_layout_t *kbd_layout;

    /* input */
    uint8_t modifiers_state[256];

    int update_requested;
    int send_resize;

    char *server_cut_text;
    char *client_cut_text;
    unsigned int client_cut_text_size;
};

#if 0
static VncState *vnc_state; /* needed for info vnc */
#endif

#define DIRTY_PIXEL_BITS 64
#define X2DP_DOWN(vs, x) ((x) >> (vs)->dirty_pixel_shift)
#define X2DP_UP(vs, x) \
  (((x) + (1ULL << (vs)->dirty_pixel_shift) - 1) >> (vs)->dirty_pixel_shift)
#define DP2X(vs, x) ((x) << (vs)->dirty_pixel_shift)

#if 0
void do_info_vnc(void)
{
    if (vnc_state == NULL)
	term_printf("VNC server disabled\n");
    else {
	term_printf("VNC server active on: ");
	term_print_filename(vnc_state->display);
	term_printf("\n");

	if (vnc_state->csock == -1)
	    term_printf("No client connected\n");
	else
	    term_printf("Client connected\n");
    }
}
#endif

/* TODO
   1) Get the queue working for IO.
   2) there is some weirdness when using the -S option (the screen is grey
      and not totally invalidated
*/

static inline void vnc_write_pending(struct VncClientState *vcs);
static inline void vnc_write_pending_all(struct VncState *vs);
static void vnc_write(struct VncClientState *vcs, const void *data,
		      size_t len);
static void vnc_write_u32(struct VncClientState *vcs, uint32_t value);
static void vnc_write_s32(struct VncClientState *vcs, int32_t value);
static void vnc_write_u16(struct VncClientState *vcs, uint16_t value);
static void vnc_write_u8(struct VncClientState *vcs, uint8_t value);
static void vnc_flush(struct VncClientState *vcs);
static void _vnc_update_client(void *opaque);
static void vnc_update_client(void *opaque);
static void vnc_client_read(void *opaque);
static void framebuffer_set_updated(VncState *vs, int x, int y, int w, int h);
static int make_challenge(unsigned char *random, int size);
static void set_seed(unsigned int *seedp);
static void get_random(int len, unsigned char *buf);

#if 0
static inline void vnc_set_bit(uint32_t *d, int k)
{
    d[k >> 5] |= 1 << (k & 0x1f);
}

static inline void vnc_clear_bit(uint32_t *d, int k)
{
    d[k >> 5] &= ~(1 << (k & 0x1f));
}

static inline void vnc_set_bits(uint32_t *d, int n, int nb_words)
{
    int j;

    j = 0;
    while (n >= 32) {
        d[j++] = -1;
        n -= 32;
    }
    if (n > 0) 
        d[j++] = (1 << n) - 1;
    while (j < nb_words)
        d[j++] = 0;
}

static inline int vnc_get_bit(const uint32_t *d, int k)
{
    return (d[k >> 5] >> (k & 0x1f)) & 1;
}

static inline int vnc_and_bits(const uint32_t *d1, const uint32_t *d2, 
                               int nb_words)
{
    int i;
    for(i = 0; i < nb_words; i++) {
        if ((d1[i] & d2[i]) != 0)
            return 1;
    }
    return 0;
}
#endif

static void set_bits_in_row(VncState *vs, uint64_t *row,
			    int x, int y, int w, int h)
{
    int x1, x2;
    uint64_t mask;

    if (w == 0)
	return;

    x1 = X2DP_DOWN(vs, x);
    x2 = X2DP_UP(vs, x + w);

    if (X2DP_UP(vs, w) != DIRTY_PIXEL_BITS)
	mask = ((1ULL << (x2 - x1)) - 1) << x1;
    else
	mask = ~(0ULL);

    h += y;
    if (h > vs->ds->height)
        h = vs->ds->height;
    for (; y < h; y++)
	row[y] |= mask;
}

static void vnc_dpy_update(DisplayState *ds, int x, int y, int w, int h)
{
    VncState *vs = ds->opaque;

    set_bits_in_row(vs, vs->update_row, x, y, w, h);
    vs->has_update = 1;
<<<<<<< HEAD
}

static unsigned char vnc_dpy_clients_connected(DisplayState *ds)
{
    VncState *vs = ds->opaque;
    unsigned char nrofclients = 0, i;

    for (i = 0; i < MAX_CLIENTS; i++)
	if (VCS_ACTIVE(vs->vcs[i]))
	    nrofclients++;

    return nrofclients;
}

static void vnc_framebuffer_update(struct VncClientState *vcs, int x, int y,
				   int w, int h, int32_t encoding)
{
    vnc_write_u16(vcs, x);
    vnc_write_u16(vcs, y);
    vnc_write_u16(vcs, w);
    vnc_write_u16(vcs, h);

=======
}

static unsigned char vnc_dpy_clients_connected(DisplayState *ds)
{
    VncState *vs = ds->opaque;
    unsigned char nrofclients = 0, i;

    for (i = 0; i < MAX_CLIENTS; i++)
	if (VCS_ACTIVE(vs->vcs[i]))
	    nrofclients++;

    return nrofclients;
}

static void vnc_framebuffer_update(struct VncClientState *vcs, int x, int y,
				   int w, int h, int32_t encoding)
{
    vnc_write_u16(vcs, x);
    vnc_write_u16(vcs, y);
    vnc_write_u16(vcs, w);
    vnc_write_u16(vcs, h);

>>>>>>> 93447b25
    vnc_write_s32(vcs, encoding);
}

static void vnc_send_bell(DisplayState *ds)
{
    VncState *vs = ds->opaque;
    struct VncClientState *vcs;
    int i;

    dprintf("send bell\n");
    for (i = 0; i < MAX_CLIENTS; i++) {
	if (!VCS_ACTIVE(vs->vcs[i]))
	    continue;
	vcs = vs->vcs[i];

	vcs->vpm.vpm_bell++;
	vnc_write_pending(vcs);
    }
}

static void vnc_send_resize(DisplayState *ds)
{
    VncState *vs = ds->opaque;
    struct VncClientState *vcs;
    int i;

    if (!vs->send_resize)
	return;
<<<<<<< HEAD

    dprintf("send resize\n");
    for (i = 0; i < MAX_CLIENTS; i++) {
	if (!VCS_ACTIVE(vs->vcs[i]))
	    continue;
	vcs = vs->vcs[i];

=======

    dprintf("send resize\n");
    for (i = 0; i < MAX_CLIENTS; i++) {
	if (!VCS_ACTIVE(vs->vcs[i]))
	    continue;
	vcs = vs->vcs[i];

>>>>>>> 93447b25
	vcs->vpm.vpm_resize = 1;
	vnc_write_pending(vcs);
    }
}

static void vnc_flush_region_updates(struct vnc_pending_messages *vpm)
{
    struct vnc_pm_region_update *rup;
    
    while (vpm->vpm_region_updates) {
	rup = vpm->vpm_region_updates;
	vpm->vpm_region_updates = rup->next;
	free(rup);
    }
    vpm->vpm_region_updates_last = &vpm->vpm_region_updates;
}

static void vnc_reset_pending_messages(struct vnc_pending_messages *vpm)
{
    vpm->vpm_resize = 0;
    vpm->vpm_bell = 0;
    vpm->vpm_server_cut_text = 0;
    vnc_flush_region_updates(vpm);
}

static void vnc_dpy_resize(DisplayState *ds, int w, int h)
{
    VncState *vs = ds->opaque;
    int o, i;

    for (i = 0; i < MAX_CLIENTS; i++) {
	if (!VCS_ACTIVE(vs->vcs[i]))
	    continue;
	vnc_flush_region_updates(&vs->vcs[i]->vpm);
    }
    dprintf("dpy resize w %d->%d h %d->%d depth %d\n", ds->width, w,
	    ds->height, h, vs->depth);

    if (w != ds->width || h != ds->height || w * vs->depth != ds->linesize) {
	free(ds->data);
	free(vs->update_row);
	ds->data = qemu_mallocz(w * h * vs->depth);
	vs->update_row = qemu_mallocz(h * sizeof(vs->update_row[0]));

	if (ds->data == NULL || /*vs->dirty_row == NULL || */vs->update_row == NULL) {
	    fprintf(stderr, "vnc: memory allocation failed\n");
	    exit(1);
	}
    }

    if (ds->depth != vs->depth * 8) {
        ds->depth = vs->depth * 8;
	if (ds->hw_refresh)
	    ds->hw_refresh(ds);
    }
    ds->width = w;
    ds->height = h;
    ds->linesize = w * vs->depth;
    vs->dirty_pixel_shift = 0;
    for (o = DIRTY_PIXEL_BITS; o < ds->width; o *= 2)
	vs->dirty_pixel_shift++;
    if (ds->width != w || ds->height != h)
	vnc_send_resize(ds);
    framebuffer_set_updated(vs, 0, 0, ds->width, ds->height);
}

/* fastest code */
static void vnc_write_pixels_copy(struct VncClientState *vcs, void *pixels,
				  int size)
{
    vnc_write(vcs, pixels, size);
}

/* slowest but generic code. */
static void vnc_convert_pixel(struct VncClientState *vcs, uint8_t *buf,
                  uint32_t v)
{
<<<<<<< HEAD
    uint8_t r, g, b;
    r = ((v >> vcs->red_shift1) & vcs->red_max1) * (vcs->red_max + 1) / (vcs->red_max1 + 1);
    g = ((v >> vcs->green_shift1) & vcs->green_max1) * (vcs->green_max + 1) / (vcs->green_max1 + 1);
    b = ((v >> vcs->blue_shift1) & vcs->blue_max1) * (vcs->blue_max + 1) / (vcs->blue_max1 + 1);
    switch(vcs->pix_bpp) {
    case 1:
        buf[0] = (r << vcs->red_shift) | (g << vcs->green_shift) | (b << vcs->blue_shift);
        break;
    case 2:
    {
        uint16_t *p = (uint16_t *) buf;
        *p = (r << vcs->red_shift) | (g << vcs->green_shift) | (b << vcs->blue_shift);
        if (vcs->pix_big_endian) {
            *p = htons(*p);
        }
    }
        break;
    default:
    case 4:
        if (vcs->pix_big_endian) {
            buf[0] = 255;
            buf[1] = r;
            buf[2] = g;
            buf[3] = b;
        } else {
            buf[0] = b;
            buf[1] = g;
            buf[2] = r;
            buf[3] = 255;
        }
        break;
    }
}

static void vnc_write_pixels_generic(struct VncClientState *vcs,
                     void *pixels1, int size)
{
    uint8_t buf[4];

    if (vcs->vs->depth == 4) {
        uint32_t *pixels = pixels1;
        int n, i;
        n = size >> 2;
        for(i = 0; i < n; i++) {
            vnc_convert_pixel(vcs, buf, pixels[i]);
            vnc_write(vcs, buf, vcs->pix_bpp);
        }
    } else if (vcs->vs->depth == 2) {
        uint16_t *pixels = pixels1;
        int n, i;
        n = size >> 1;
        for(i = 0; i < n; i++) {
            vnc_convert_pixel(vcs, buf, pixels[i]);
            vnc_write(vcs, buf, vcs->pix_bpp);
        }
    } else if (vcs->vs->depth == 1) {
        uint8_t *pixels = pixels1;
        int n, i;
        n = size;
        for(i = 0; i < n; i++) {
            vnc_convert_pixel(vcs, buf, pixels[i]);
            vnc_write(vcs, buf, vcs->pix_bpp);
        }
    } else {
        fprintf(stderr, "vnc_write_pixels_generic: VncState color depth not supported\n");
    }
}

unsigned char cursorbmsk[16] = {
	0xff, /* 11111111 */
	0x3c, /* 00111100 */
	0x18, /* 00011000 */
	0x18, /* 00011000 */
	0x18, /* 00011000 */
	0x18, /* 00011000 */
	0x18, /* 00011000 */
	0x18, /* 00011000 */
	0x18, /* 00011000 */
	0x18, /* 00011000 */
	0x18, /* 00011000 */
	0x18, /* 00011000 */
	0x18, /* 00011000 */
	0x18, /* 00011000 */
	0x3c, /* 00111100 */
	0xff, /* 11111111 */
};

static void writeGrey(struct VncClientState *vcs, unsigned char **cur)
{
    uint8_t r, g, b;
    r = (0xc0) * (vcs->red_max + 1) / (256);
    g = (0xc0) * (vcs->green_max + 1) / (256);
    b = (0xc0) * (vcs->blue_max + 1) / (256);
    switch(vcs->pix_bpp) {
    case 1:
        **cur = (r << vcs->red_shift) | (g << vcs->green_shift) | (b << vcs->blue_shift);
        *cur = *cur + 1;
        break;
    case 2:
    {
        uint16_t *p = (uint16_t *) *cur;
        *p = (r << vcs->red_shift) | (g << vcs->green_shift) | (b << vcs->blue_shift);
        if (vcs->pix_big_endian) {
            *p = htons(*p);
=======
    uint32_t r, g, b;
    r = ((v >> vcs->red_shift1) & vcs->red_max1) * (vcs->red_max + 1) / (vcs->red_max1 + 1);
    g = ((v >> vcs->green_shift1) & vcs->green_max1) * (vcs->green_max + 1) / (vcs->green_max1 + 1);
    b = ((v >> vcs->blue_shift1) & vcs->blue_max1) * (vcs->blue_max + 1) / (vcs->blue_max1 + 1);
    v = (r << vcs->red_shift) | (g << vcs->green_shift) | (b << vcs->blue_shift);
    switch(vcs->pix_bpp) {
    case 1:
        buf[0] = (uint8_t) v;
        break;
    case 2:
        if (vcs->pix_big_endian) {
            buf[0] = v >> 8;
            buf[1] = v;
        } else {
            buf[1] = v >> 8;
            buf[0] = v;
>>>>>>> 93447b25
        }
        *cur = *cur + 2;
    }
        break;
    default:
    case 4:
        if (vcs->pix_big_endian) {
<<<<<<< HEAD
            (*cur)[0] = 255;
            (*cur)[1] = r;
            (*cur)[2] = g;
            (*cur)[3] = b;
=======
            buf[0] = v >> 24;
            buf[1] = v >> 16;
            buf[2] = v >> 8;
            buf[3] = v;
>>>>>>> 93447b25
        } else {
            (*cur)[0] = b;
            (*cur)[1] = g;
            (*cur)[2] = r;
            (*cur)[3] = 255;
        }
        *cur = *cur + 4;
        break;
    }
}

<<<<<<< HEAD
static void writeZero(struct VncClientState *vcs, unsigned char **cur)
{
    memset(*cur, 0x00, vcs->pix_bpp);
    *cur = *cur + vcs->pix_bpp;
}

static void vnc_send_custom_cursor(struct VncClientState *vcs)
{
    unsigned char *cursorcur, *cur;
    unsigned int size, i, j;
     
    if (vcs->has_cursor_encoding != 1)
    return;

    dprintf("sending custom cursor %d with bpp %d\n", vcs->csock,
        vcs->pix_bpp);
    size = sizeof(cursorbmsk) * 8 * vcs->pix_bpp;
    cursorcur = malloc(size);
    if (cursorcur == NULL)
    return;

    cur = (unsigned char *) cursorcur;

    for (i = 0; i < sizeof(cursorbmsk); i++) {
        for (j = 0; j < 8; j++) {
            if (cursorbmsk[i] & (1 << (8 - j)))
                writeGrey(vcs, &cur);
            else
                writeZero(vcs, &cur);
        }
=======
static void vnc_write_pixels_generic(struct VncClientState *vcs,
                     void *pixels1, int size)
{
    uint8_t buf[4];

    if (vcs->vs->depth == 4) {
        uint32_t *pixels = pixels1;
        int n, i;
        n = size >> 2;
        for(i = 0; i < n; i++) {
            vnc_convert_pixel(vcs, buf, pixels[i]);
            vnc_write(vcs, buf, vcs->pix_bpp);
        }
    } else if (vcs->vs->depth == 2) {
        uint16_t *pixels = pixels1;
        int n, i;
        n = size >> 1;
        for(i = 0; i < n; i++) {
            vnc_convert_pixel(vcs, buf, pixels[i]);
            vnc_write(vcs, buf, vcs->pix_bpp);
        }
    } else if (vcs->vs->depth == 1) {
        uint8_t *pixels = pixels1;
        int n, i;
        n = size;
        for(i = 0; i < n; i++) {
            vnc_convert_pixel(vcs, buf, pixels[i]);
            vnc_write(vcs, buf, vcs->pix_bpp);
        }
    } else {
        fprintf(stderr, "vnc_write_pixels_generic: VncState color depth not supported\n");
>>>>>>> 93447b25
    }

    vnc_write_u16(vcs, 0);
    vnc_write_u16(vcs, 1); /* number of rects */

    /* width 8, height - number of bytes in mask, hotspot in the middle */
    vnc_framebuffer_update(vcs, 8 / 2, sizeof(cursorbmsk) / 2, 8,
               sizeof(cursorbmsk), -239);
    vnc_write_pixels_copy(vcs, cursorcur, size);
    vnc_write(vcs, cursorbmsk, sizeof(cursorbmsk));

    free(cursorcur);
}

<<<<<<< HEAD
static void vnc_dpy_copy_rect(DisplayState *ds, int xf, int yf, int xt, int yt, int w, int h)
{
=======
unsigned char cursorbmsk[16] = {
	0xff, /* 11111111 */
	0x3c, /* 00111100 */
	0x18, /* 00011000 */
	0x18, /* 00011000 */
	0x18, /* 00011000 */
	0x18, /* 00011000 */
	0x18, /* 00011000 */
	0x18, /* 00011000 */
	0x18, /* 00011000 */
	0x18, /* 00011000 */
	0x18, /* 00011000 */
	0x18, /* 00011000 */
	0x18, /* 00011000 */
	0x18, /* 00011000 */
	0x3c, /* 00111100 */
	0xff, /* 11111111 */
};

static void writeGrey(struct VncClientState *vcs, unsigned char **cur)
{
    uint8_t r, g, b;
    r = (0xc0) * (vcs->red_max + 1) / (256);
    g = (0xc0) * (vcs->green_max + 1) / (256);
    b = (0xc0) * (vcs->blue_max + 1) / (256);
    switch(vcs->pix_bpp) {
    case 1:
        **cur = (r << vcs->red_shift) | (g << vcs->green_shift) | (b << vcs->blue_shift);
        *cur = *cur + 1;
        break;
    case 2:
    {
        uint16_t *p = (uint16_t *) *cur;
        *p = (r << vcs->red_shift) | (g << vcs->green_shift) | (b << vcs->blue_shift);
        if (vcs->pix_big_endian) {
            *p = htons(*p);
        }
        *cur = *cur + 2;
    }
        break;
    default:
    case 4:
        if (vcs->pix_big_endian) {
            (*cur)[0] = 255;
            (*cur)[1] = r;
            (*cur)[2] = g;
            (*cur)[3] = b;
        } else {
            (*cur)[0] = b;
            (*cur)[1] = g;
            (*cur)[2] = r;
            (*cur)[3] = 255;
        }
        *cur = *cur + 4;
        break;
    }
}

static void writeZero(struct VncClientState *vcs, unsigned char **cur)
{
    memset(*cur, 0x00, vcs->pix_bpp);
    *cur = *cur + vcs->pix_bpp;
}

static void vnc_send_custom_cursor(struct VncClientState *vcs)
{
    unsigned char *cursorcur, *cur;
    unsigned int size, i, j;
     
    if (vcs->has_cursor_encoding != 1)
    return;

    dprintf("sending custom cursor %d with bpp %d\n", vcs->csock,
        vcs->pix_bpp);
    size = sizeof(cursorbmsk) * 8 * vcs->pix_bpp;
    cursorcur = malloc(size);
    if (cursorcur == NULL)
    return;

    cur = (unsigned char *) cursorcur;

    for (i = 0; i < sizeof(cursorbmsk); i++) {
        for (j = 0; j < 8; j++) {
            if (cursorbmsk[i] & (1 << (8 - j)))
                writeGrey(vcs, &cur);
            else
                writeZero(vcs, &cur);
        }
    }

    vnc_write_u16(vcs, 0);
    vnc_write_u16(vcs, 1); /* number of rects */

    /* width 8, height - number of bytes in mask, hotspot in the middle */
    vnc_framebuffer_update(vcs, 8 / 2, sizeof(cursorbmsk) / 2, 8,
               sizeof(cursorbmsk), -239);
    vnc_write_pixels_copy(vcs, cursorcur, size);
    vnc_write(vcs, cursorbmsk, sizeof(cursorbmsk));

    free(cursorcur);
}

static void vnc_dpy_copy_rect(DisplayState *ds, int xf, int yf, int xt, int yt, int w, int h)
{
>>>>>>> 93447b25
    struct VncState *vs = ds->opaque;
    struct VncClientState *vcs;
    int i;

    dprintf("sending copy rect. %d,%d->%d,%d [%d,%d]\n", xf, yf, xt, yt, w, h);
<<<<<<< HEAD

    for (i = 0; i < MAX_CLIENTS; i++) {
	if (!VCS_ACTIVE(vs->vcs[i]))
	    continue;
	
	vcs = vs->vcs[i];

=======

    for (i = 0; i < MAX_CLIENTS; i++) {
	if (!VCS_ACTIVE(vs->vcs[i]))
	    continue;
	
	vcs = vs->vcs[i];

>>>>>>> 93447b25
	vnc_write_u16(vcs, 0);
	vnc_write_u16(vcs, 1); /* number of rects */
	
	/* width 8, height - number of bytes in mask, hotspot in the middle */
	vnc_framebuffer_update(vcs, xt, yt, w, h, 1);
	vnc_write_u16(vcs, xf); /* src X */
	vnc_write_u16(vcs, yf); /* src Y */
    }

}

static void hextile_enc_cord(uint8_t *ptr, int x, int y, int w, int h)
{
    ptr[0] = ((x & 0x0F) << 4) | (y & 0x0F);
    ptr[1] = (((w - 1) & 0x0F) << 4) | ((h - 1) & 0x0F);
}

#define BPP 8
#include "vnchextile.h"
#undef BPP

#define BPP 16
#include "vnchextile.h"
#undef BPP

#define BPP 32
#include "vnchextile.h"
#undef BPP

#define GENERIC
#define BPP 8
#include "vnchextile.h"
#undef BPP
#undef GENERIC

#define GENERIC
#define BPP 16
#include "vnchextile.h"
#undef BPP
#undef GENERIC

#define GENERIC
#define BPP 32
#include "vnchextile.h"
#undef BPP
#undef GENERIC

static void send_framebuffer_update(VncState *vs, int x, int y, int w, int h)
{
    struct vnc_pm_region_update *rup;
    int i;

    for (i = 0; i < MAX_CLIENTS; i++) {
	if (!VCS_ACTIVE(vs->vcs[i]))
	    continue;

	rup = malloc(sizeof(struct vnc_pm_region_update));
	if (rup == NULL)
	    continue;			/* XXX */

	rup->next = NULL;
	rup->x = x;
	rup->y = y;
	rup->w = w;
	rup->h = h;

	*vs->vcs[i]->vpm.vpm_region_updates_last = rup;
	vs->vcs[i]->vpm.vpm_region_updates_last = &rup->next;
	dprintf("created rup %d %p %d %d %d %d %d %d\n", vs->vcs[i]->csock,
		rup, x, y, w, h, vs->vcs[i]->pix_bpp, vs->depth);
    }
}

static inline int find_update_height(VncState *vs, int y, int maxy,
				     uint64_t mask)
{
    int h = 1;

    while (vs->update_row[y + h] & mask) {
	vs->update_row[y + h] &= ~mask;
	h++;
	if (y + h == maxy)
	    break;
    }

    return h;
}

static void _vnc_update_client(void *opaque)
{
    VncState *vs = opaque;
    int64_t now;
    int y;
    uint64_t width_mask;
    int maxx, maxy;
    int new_rectangles;

    now = vs->ds->get_clock();

    if (vs->ds->width != DP2X(vs, DIRTY_PIXEL_BITS))
	width_mask = (1ULL << X2DP_UP(vs, vs->ds->width)) - 1;
    else
	width_mask = ~(0ULL);

    if (!vs->has_update || vs->visible_y >= vs->ds->height 
	|| vs->visible_x >= vs->ds->width)
	goto backoff;

    vnc_send_resize(vs->ds);

    maxy = vs->visible_y + vs->visible_h;
    if (maxy > vs->ds->height)
	maxy = vs->ds->height;
    maxx = vs->visible_x + vs->visible_w;
    if (maxx > vs->ds->width)
	maxx = vs->ds->width;

    new_rectangles = 0;

    for (y = vs->visible_y; y < maxy; y++) {
	int x, h;
	for (x = X2DP_DOWN(vs, vs->visible_x);
	     x < X2DP_UP(vs, maxx); x++) {
	    uint64_t mask = 1ULL << x;
	    if (vs->update_row[y] & mask) {
		h = find_update_height(vs, y, maxy, mask);
		if (h != 0) {
		    send_framebuffer_update(vs, DP2X(vs, x), y,
					    DP2X(vs, 1), h);
		    new_rectangles++;
		}
	    }
	}
	vs->update_row[y] = 0;
    }
    if (new_rectangles == 0)
	goto backoff;

    vnc_write_pending_all(vs);

    vs->update_requested = 0;
    vs->has_update = 0;
    vs->last_update_time = now;

    vs->timer_interval /= 2;
    if (vs->timer_interval < VNC_REFRESH_INTERVAL_BASE)
	vs->timer_interval = VNC_REFRESH_INTERVAL_BASE;

    return;

 backoff:
    /* No update -> back off a bit */
    vs->timer_interval += VNC_REFRESH_INTERVAL_INC;
    if (vs->timer_interval > VNC_REFRESH_INTERVAL_MAX) {
	vs->timer_interval = VNC_REFRESH_INTERVAL_MAX;
	if (now - vs->last_update_time >= VNC_MAX_UPDATE_INTERVAL) {
	    /* Send a null update.  If the client is no longer
	       interested (e.g. minimised) it'll ignore this, and we
	       can stop scanning the buffer until it sends another
	       update request. */
	    /* It turns out that there's a bug in realvncviewer 4.1.2
	       which means that if you send a proper null update (with
	       no update rectangles), it gets a bit out of sync and
	       never sends any further requests, regardless of whether
	       it needs one or not.  Fix this by sending a single 1x1
	       update rectangle instead. */
            vnc_send_resize(vs->ds);
            dprintf("send null update\n");
	    send_framebuffer_update(vs, 0, 0, 1, 1);
	    vnc_write_pending_all(vs);
	    vs->last_update_time = now;
	    return;
	}
    }
    vs->update_requested = 1;
    vs->ds->set_timer(vs->timer, now + vs->timer_interval);
    return;
}

static void vnc_set_server_text(DisplayState *ds, char *text)
{
    VncState *vs = ds->opaque;
    int i;

    if (vs->server_cut_text)
	free(vs->server_cut_text);
    vs->server_cut_text = text;
    for (i = 0; i < MAX_CLIENTS; i++)
	if (VCS_ACTIVE(vs->vcs[i]))
	    vs->vcs[i]->vpm.vpm_server_cut_text = 1;
    vnc_write_pending_all(vs);
    dprintf("set server text %s\n", vs->server_cut_text);
}

static void vnc_update_client(void *opaque)
{
    VncState *vs = opaque;

    vs->ds->dpy_refresh(vs->ds);
    _vnc_update_client(vs);
}

static void vnc_timer_init(VncState *vs)
{
    if (vs->timer == NULL) {
        vs->update_requested = 1;
	vs->timer = vs->ds->init_timer(vnc_update_client, vs);
	vs->timer_interval = VNC_REFRESH_INTERVAL_BASE;
    }
}

static void vnc_dpy_refresh(DisplayState *ds)
{
    if (ds->hw_update)
	ds->hw_update(ds->hw_opaque);
}

#if 0
static int vnc_listen_poll(void *opaque)
{
    return 1;
}
#endif

static int vnc_client_io_error(struct VncClientState *vcs, int ret,
			       int last_errno)
{
    struct VncState *vs = vcs->vs;

<<<<<<< HEAD
    if (ret != 0 && ret != -1)
=======
    if (ret > 0)
>>>>>>> 93447b25
	return ret;

    if (ret == -1 && (last_errno == EINTR || last_errno == EAGAIN))
	return 0;

    dprintf("vnc_client_io_error on %d\n", vcs->csock);
    vs->ds->set_fd_handler(vcs->csock, NULL, NULL, NULL, NULL);
    closesocket(vcs->csock);
    vcs->csock = -1;
    buffer_reset(&vcs->input);
    buffer_reset(&vcs->output);
    vnc_reset_pending_messages(&vcs->vpm);
    vcs->pix_bpp = 0;
    return 0;
}

static void vnc_client_error(void *opaque)
{
    struct VncClientState *vcs = opaque;

    vnc_client_io_error(vcs, -1, EINVAL);
}

static int vnc_process_messages(struct VncClientState *vcs)
{
    struct vnc_pending_messages *vpm;
    struct VncState *vs = vcs->vs;

    vpm = &vcs->vpm;
    if (vpm == NULL)
	return 0;

    dprintf("processing messages\n");
    if (vpm->vpm_resize) {
	dprintf("++ resize\n");
	vnc_write_u8(vcs, 0);  /* msg id */
	vnc_write_u8(vcs, 0);
	vnc_write_u16(vcs, 1); /* number of rects */
	vnc_framebuffer_update(vcs, 0, 0, vs->ds->width, vs->ds->height, -223);
	vpm->vpm_resize = 0;
    }
    while (vpm->vpm_bell) {
	dprintf("++ bell\n");
	vnc_write_u8(vcs, 2);  /* msg id */
	vpm->vpm_bell--;
    }
    if (vpm->vpm_server_cut_text) {
	char pad[3] = { 0, 0, 0 };
	dprintf("++ cut text\n");
	vnc_write_u8(vcs, 3);	/* ServerCutText */
	vnc_write(vcs, pad, 3);	/* padding */
	vnc_write_u32(vcs, strlen(vs->server_cut_text));	/* length */
	vnc_write(vcs, vs->server_cut_text,
		  strlen(vs->server_cut_text)); /* text */
	vpm->vpm_server_cut_text = 0;
    }
    if (vpm->vpm_cursor_update) {
	vnc_send_custom_cursor(vcs);
	vpm->vpm_cursor_update = 0;
    }
    if (vpm->vpm_region_updates) {
	uint16_t n_rects;
	struct vnc_pm_region_update *rup;

	/* Count rectangles */
	n_rects = 0;
	for (rup = vpm->vpm_region_updates; rup; rup = rup->next)
	    n_rects++;
	dprintf("sending %d rups\n", n_rects);

	vnc_write_u8(vcs, 0);  /* msg id */
	vnc_write_u8(vcs, 0);
	vnc_write_u16(vcs, n_rects);
	while (vpm->vpm_region_updates) {
	    int i, j, stride;
	    uint8_t *row;
	    rup = vpm->vpm_region_updates;
	    vpm->vpm_region_updates = rup->next;
	    vnc_framebuffer_update(vcs, rup->x, rup->y, rup->w, rup->h,
				   vcs->has_hextile ? 5 : 0);
	    row = vs->ds->data + rup->y * vs->ds->linesize +
		rup->x * vs->depth;
	    stride = vs->ds->linesize;
        if (vcs->has_hextile) {
            int has_fg, has_bg;
            void *last_fg, *last_bg;
            last_fg = (void *) malloc(vcs->vs->depth);
            last_bg = (void *) malloc(vcs->vs->depth);
            has_fg = has_bg = 0;
            for (j = 0; j < rup->h; j += 16) {
                for (i = 0; i < rup->w; i += 16) {
                    vcs->send_hextile_tile(vcs, row + i * vs->depth,
                               stride,
                               MIN(16, rup->w - i),
                               MIN(16, rup->h - j),
                               last_bg, last_fg,
                               &has_bg, &has_fg);
                }
                row += 16 * stride;
            }
            free(last_fg);
            free(last_bg);
        } else {
            for (i = 0; i < rup->h; i++) {
            vcs->write_pixels(vcs, row, rup->w * vs->depth);
            row += stride;
            }
        }
	    dprintf("-- sent rup %p %d %d %d %d\n", rup, rup->x, rup->y,
		    rup->w, rup->h);
	    free(rup);
	}
	vpm->vpm_region_updates_last = &vpm->vpm_region_updates;
    }
    return vcs->output.offset;
}

static void vnc_client_write(void *opaque)
{
    long ret;
    struct VncClientState *vcs = opaque;
    struct VncState *vs = vcs->vs;

    while (1) {
	if (vcs->output.offset == 0 && vnc_process_messages(vcs) == 0) {
	    dprintf("disable write\n");
	    vs->ds->set_fd_handler(vcs->csock, NULL, vnc_client_read, NULL,
				   vcs);
	    break;
	}

	dprintf("write %d\n", vcs->output.offset);
	ret = send(vcs->csock, vcs->output.buffer, vcs->output.offset, 0);
	ret = vnc_client_io_error(vcs, ret, socket_error());
	if (!ret) {
	    dprintf("write error %d with %d\n", errno, vcs->output.offset);
	    return;
	}

	memmove(vcs->output.buffer, vcs->output.buffer + ret,
		vcs->output.offset - ret);
	vcs->output.offset -= ret;

	if (vcs->output.offset)
	    break;
    }
}

static void vnc_read_when(struct VncClientState *vcs, VncReadEvent *func,
			  size_t expecting)
{
    vcs->read_handler = func;
    vcs->read_handler_expect = expecting;
}

static void vnc_client_read(void *opaque)
{
    struct VncClientState *vcs = opaque;
    long ret;

    buffer_reserve(&vcs->input, 4096);

    ret = recv(vcs->csock, buffer_end(&vcs->input), 4096, 0);
    ret = vnc_client_io_error(vcs, ret, socket_error());
    if (!ret)
	return;

    vcs->input.offset += ret;

    while (vcs->read_handler &&
	   vcs->input.offset >= vcs->read_handler_expect) {
	size_t len = vcs->read_handler_expect;
	int ret;

	ret = vcs->read_handler(vcs, vcs->input.buffer, len);
	if (vcs->csock == -1)
	    return;

	if (!ret) {
	    memmove(vcs->input.buffer, vcs->input.buffer + len,
		    vcs->input.offset - len);
	    vcs->input.offset -= len;
	} else {
	    assert(ret > vcs->read_handler_expect);
	    vcs->read_handler_expect = ret;
	}
    }
}

static inline void vnc_write_pending(struct VncClientState *vcs)
{
    struct VncState *vs = vcs->vs;

    if (buffer_empty(&vcs->output)) {
	dprintf("enable write\n");
	vs->ds->set_fd_handler(vcs->csock, NULL, vnc_client_read,
			       vnc_client_write, vcs);
    }
}

static inline void vnc_write_pending_all(struct VncState *vs)
{
    int i;

    for (i = 0; i < MAX_CLIENTS; i++)
	if (VCS_ACTIVE(vs->vcs[i]))
	    vnc_write_pending(vs->vcs[i]);
}

static void vnc_write(struct VncClientState *vcs, const void *data, size_t len)
{
    buffer_reserve(&vcs->output, len);

    vnc_write_pending(vcs);

    buffer_append(&vcs->output, data, len);
}

static void vnc_write_s32(struct VncClientState *vcs, int32_t value)
{
    vnc_write_u32(vcs, *(uint32_t *)&value);
}

static void vnc_write_u32(struct VncClientState *vcs, uint32_t value)
{
    uint8_t buf[4];

    buf[0] = (value >> 24) & 0xFF;
    buf[1] = (value >> 16) & 0xFF;
    buf[2] = (value >>  8) & 0xFF;
    buf[3] = value & 0xFF;

    vnc_write(vcs, buf, 4);
}

static void vnc_write_u16(struct VncClientState *vcs, uint16_t value)
{
    uint8_t buf[2];

    buf[0] = (value >> 8) & 0xFF;
    buf[1] = value & 0xFF;

    vnc_write(vcs, buf, 2);
}

static void vnc_write_u8(struct VncClientState *vcs, uint8_t value)
{
    vnc_write(vcs, &value, 1);
}

static void vnc_flush(struct VncClientState *vcs)
{
    if (vcs->output.offset)
	vnc_client_write(vcs);
}

static uint8_t read_u8(uint8_t *data, size_t offset)
{
    return data[offset];
}

static uint16_t read_u16(uint8_t *data, size_t offset)
{
    return ntohs(*(uint16_t *)(data + offset));
}

static uint32_t read_u32(uint8_t *data, size_t offset)
{
    return ntohl(*(uint32_t *)(data + offset));
}

static int32_t read_s32(uint8_t *data, size_t offset)
{
    return (int32_t)read_u32(data, offset);
}

static void client_cut_text_update(VncState *vs, size_t len, char *text)
<<<<<<< HEAD
{
    dprintf("paste clipboard update:\"%s\"\n", text);

    vs->client_cut_text = realloc(vs->client_cut_text, len);
    /*
      KLL 19/8/2011. We need to set the length regardless of whether
      the buffer ptr is null, because this is used instead of a
      nullity check. Eg in client_cut_text...
    */
    vs->client_cut_text_size = len;

    if (vs->client_cut_text == NULL)
	return;

    memcpy(vs->client_cut_text, text, len);
}

static void client_cut_text(VncState *vs)
{
    unsigned int i;

    // KLL otherwise this test will pass on a null pointer...

    for(i=0;i<vs->client_cut_text_size;i++)
	vs->ds->kbd_put_keysym(vs->client_cut_text[i]);
}

static void check_pointer_type_change(struct VncClientState *vcs, int absolute)
{
=======
{
    dprintf("paste clipboard update:\"%s\"\n", text);

    vs->client_cut_text = realloc(vs->client_cut_text, len);
    /*
      KLL 19/8/2011. We need to set the length regardless of whether
      the buffer ptr is null, because this is used instead of a
      nullity check. Eg in client_cut_text...
    */
    vs->client_cut_text_size = len;

    if (vs->client_cut_text == NULL)
	return;

    memcpy(vs->client_cut_text, text, len);
}

static void client_cut_text(VncState *vs)
{
    unsigned int i;

    // KLL otherwise this test will pass on a null pointer...

    for(i=0;i<vs->client_cut_text_size;i++)
	vs->ds->kbd_put_keysym(vs->client_cut_text[i]);
}

static void check_pointer_type_change(struct VncClientState *vcs, int absolute)
{
>>>>>>> 93447b25
    struct VncState *vs = vcs->vs;
    if (vcs->has_pointer_type_change && vcs->absolute != absolute) {
	dprintf("pointer type change\n");
	vnc_write_u8(vcs, 0);
	vnc_write_u8(vcs, 0);
	vnc_write_u16(vcs, 1);
	vnc_framebuffer_update(vcs, absolute, 0,
			       vs->ds->width, vs->ds->height, -257);
	vnc_flush(vcs);
    }
    vcs->absolute = absolute;
}

static void pointer_event(struct VncClientState *vcs, int button_mask,
			  int x, int y)
{
    struct VncState *vs = vcs->vs;
    int buttons = 0;
    int dz = 0;

    if (button_mask & 0x01)
	buttons |= MOUSE_EVENT_LBUTTON;
    if (button_mask & 0x02)
	buttons |= MOUSE_EVENT_MBUTTON;
    if (button_mask & 0x04)
	buttons |= MOUSE_EVENT_RBUTTON;
    /* scrolling wheel events */
    if (button_mask & 0x08)
	dz = -1;
    if (button_mask & 0x10)
	dz = 1;

    if (buttons == MOUSE_EVENT_MBUTTON && !dz) {
	client_cut_text(vs);
	return;
    }

    if (vcs->absolute) {
	vs->ds->mouse_event(x * 0x7FFF / vs->ds->width,
			    y * 0x7FFF / vs->ds->height,
			    dz, buttons, vs->ds->mouse_opaque);
    } else if (vcs->has_pointer_type_change) {
	x -= 0x7FFF;
	y -= 0x7FFF;

	vs->ds->mouse_event(x, y, dz, buttons, vs->ds->mouse_opaque);
    } else {
	if (vcs->last_x != -1)
	    vs->ds->mouse_event(x - vcs->last_x,
				y - vcs->last_y,
				dz, buttons,
				vs->ds->mouse_opaque);
	vcs->last_x = x;
	vcs->last_y = y;
    }
<<<<<<< HEAD

    check_pointer_type_change(vcs,
			      vs->ds->mouse_is_absolute(vs->ds->mouse_opaque));
}

=======

    check_pointer_type_change(vcs,
			      vs->ds->mouse_is_absolute(vs->ds->mouse_opaque));
}

>>>>>>> 93447b25
static void reset_keys(VncState *vs)
{
    int i;
    for(i = 0; i < 256; i++) {
        if (vs->modifiers_state[i]) {
            if (i & 0x80)
                vs->ds->kbd_put_keycode(0xe0);
            vs->ds->kbd_put_keycode(i | 0x80);
            vs->modifiers_state[i] = 0;
        }
    }
}

static void press_key(VncState *vs, int keysym)
{
    vs->ds->kbd_put_keycode(keysym2scancode(vs->kbd_layout, keysym) & 0x7f);
    vs->ds->kbd_put_keycode(keysym2scancode(vs->kbd_layout, keysym) | 0x80);
}

static void do_key_event(VncState *vs, int down, uint32_t sym)
{
    int keycode;

    keycode = keysym2scancode(vs->kbd_layout, sym & 0xFFFF);

    /* QEMU console switch */
    switch(keycode) {
    case 0x2a:                          /* Left Shift */
    case 0x36:                          /* Right Shift */
    case 0x1d:                          /* Left CTRL */
    case 0x9d:                          /* Right CTRL */
    case 0x38:                          /* Left ALT */
    case 0xb8:                          /* Right ALT */
        if (down)
            vs->modifiers_state[keycode] = 1;
        else
            vs->modifiers_state[keycode] = 0;
        break;
    case 0x02 ... 0x0a: /* '1' to '9' keys */ 
        if (down && vs->modifiers_state[0x1d] && vs->modifiers_state[0x38]) {
            /* Reset the modifiers sent to the current console */
            reset_keys(vs);
            // console_select(keycode - 0x02);
            return;
        }
        break;
    case 0x45:			/* NumLock */
	if (!down)
	    vs->modifiers_state[keycode] ^= 1;
	break;
    }

    if (keycodeIsKeypad(vs->kbd_layout, keycode)) {
        /* If the numlock state needs to change then simulate an additional
           keypress before sending this one.  This will happen if the user
           toggles numlock away from the VNC window.
        */
        if (keysymIsNumlock(vs->kbd_layout, sym & 0xFFFF)) {
	    if (!vs->modifiers_state[0x45]) {
		vs->modifiers_state[0x45] = 1;
		press_key(vs, 0xff7f);
	    }
	} else {
	    if (vs->modifiers_state[0x45]) {
		vs->modifiers_state[0x45] = 0;
		press_key(vs, 0xff7f);
	    }
        }
    }

    if (vs->ds->graphic_mode) {
        if (keycode & 0x80)
            vs->ds->kbd_put_keycode(0xe0);
        if (down)
            vs->ds->kbd_put_keycode(keycode & 0x7f);
        else
            vs->ds->kbd_put_keycode(keycode | 0x80);
    } else {
        /* QEMU console emulation */
        if (down) {
	    int mod = 0;
	    if (vs->modifiers_state[0x1d] || vs->modifiers_state[0x9d])
		mod += QEMU_KEY_MOD_CTRL;
	    if (vs->modifiers_state[0x36] || vs->modifiers_state[0x2a])
		 mod += QEMU_KEY_MOD_SHIFT;

            switch (keycode) {
            case 0x2a:                          /* Left Shift */
            case 0x36:                          /* Right Shift */
            case 0x1d:                          /* Left CTRL */
            case 0x9d:                          /* Right CTRL */
            case 0x38:                          /* Left ALT */
            case 0xb8:                          /* Right ALT */
                return;
            }

            /* When ALT is held down, send an ESC first */
            if (vs->modifiers_state[0x38] || vs->modifiers_state[0xb8])
                vs->ds->kbd_put_keysym('\033');
            switch (keycode) {
            case 0xc8:
                vs->ds->kbd_put_keysym(QEMU_KEY_UP + mod);
                break;
            case 0xd0:
                vs->ds->kbd_put_keysym(QEMU_KEY_DOWN + mod);
                break;
            case 0xcb:
                vs->ds->kbd_put_keysym(QEMU_KEY_LEFT + mod);
                break;
            case 0xcd:
                vs->ds->kbd_put_keysym(QEMU_KEY_RIGHT + mod);
                break;
            case 0xd3:
                vs->ds->kbd_put_keysym(QEMU_KEY_DELETE + mod);
                break;
            case 0xc7:
                vs->ds->kbd_put_keysym(QEMU_KEY_HOME + mod);
                break;
            case 0xcf:
                vs->ds->kbd_put_keysym(QEMU_KEY_END + mod);
                break;
            case 0xc9:
                vs->ds->kbd_put_keysym(QEMU_KEY_PAGEUP + mod);
                break;
            case 0xd1:
                vs->ds->kbd_put_keysym(QEMU_KEY_PAGEDOWN + mod);
                break;
            default:
		if (vs->modifiers_state[0x1d] || vs->modifiers_state[0x9d])
		    sym &= 0x1f;
                vs->ds->kbd_put_keysym(sym);
                break;
            }
        }
    }
}

static void key_event(VncState *vs, int down, uint32_t sym)
{
    if (sym >= 'A' && sym <= 'Z' && vs->ds->graphic_mode)
	sym = sym - 'A' + 'a';
    do_key_event(vs, down, sym);
}

static void scan_event(VncState *vs, int down, uint32_t code)
{

    /* Prefix with 0xe0 if high bit set, except for NumLock key. */
    if (code & 0x80 && code != 0xc5)
	vs->ds->kbd_put_keycode(0xe0);
    if (down)
	vs->ds->kbd_put_keycode(code & 0x7f);
    else
	vs->ds->kbd_put_keycode(code | 0x80);
}

static void framebuffer_set_updated(VncState *vs, int x, int y, int w, int h)
{

    set_bits_in_row(vs, vs->update_row, x, y, w, h);

    vs->has_update = 1;
}

static void framebuffer_update_request(struct VncClientState *vcs,
				       int incremental,
				       int x_position, int y_position,
				       int w, int h)
{
    struct VncState *vs = vcs->vs;
    if (!incremental)
	framebuffer_set_updated(vs, x_position, y_position, w, h);
    /* XXX */
    vs->visible_x = 0;
    vs->visible_y = 0;
    vs->visible_w = vs->ds->width;
    vs->visible_h = vs->ds->height;
    vs->update_requested = 1;

    vs->ds->set_timer(vs->timer, vs->ds->get_clock());
}

static void set_encodings(struct VncClientState *vcs, int32_t *encodings,
			  size_t n_encodings)
{
    struct VncState *vs = vcs->vs;
    int i;

    vcs->has_hextile = 0;
    vcs->has_resize = 0;
    vcs->has_pointer_type_change = 0;
    vcs->has_cursor_encoding = 0;
    vcs->absolute = -1;

    for (i = n_encodings - 1; i >= 0; i--) {
	switch (encodings[i]) {
	case 0: /* Raw */
	    vcs->has_hextile = 0;
	    break;
	case 5: /* Hextile */
	    vcs->has_hextile = 1;
	    break;
	case -223: /* DesktopResize */
	    vcs->has_resize = 1;
	    break;
	case -239: /* Cursor Pseud-Encoding */
	    vcs->has_cursor_encoding = 1;
	    break;
        case -254: /* xencenter */
            break;
        case -255: /* vncviewer client */
            vcs->isvncviewer = 1;
            break;
	case -257:
	    vcs->has_pointer_type_change = 1;
	    break;
	default:
	    break;
	}
    }

    check_pointer_type_change(vcs,
			      vs->ds->mouse_is_absolute(vs->ds->mouse_opaque));
}

static void set_pixel_format(struct VncClientState *vcs,
			     int bits_per_pixel, int depth,
			     int big_endian_flag, int true_color_flag,
			     int red_max, int green_max, int blue_max,
			     int red_shift, int green_shift, int blue_shift)
{
    struct VncState *vs = vcs->vs;
    int host_big_endian_flag;

#ifdef WORDS_BIGENDIAN
    host_big_endian_flag = 1;
#else
    host_big_endian_flag = 0;
#endif
    if (!true_color_flag) {
    fail:
	vnc_client_error(vcs);
        return;
    }
    dprintf("pixel format bpp %d depth %d vs depth %d\n", bits_per_pixel,
	    depth, vs->depth);
    if (bits_per_pixel == 32 && 
        host_big_endian_flag == big_endian_flag &&
        red_max == 0xff && green_max == 0xff && blue_max == 0xff &&
        red_shift == 16 && green_shift == 8 && blue_shift == 0 &&
        bits_per_pixel == vs->depth * 8) {
        vcs->write_pixels = vnc_write_pixels_copy;
        vcs->send_hextile_tile = send_hextile_tile_32;
        dprintf("set pixel format bpp %d depth %d copy\n", bits_per_pixel,
		vs->depth);
    } else 
    if (bits_per_pixel == 16 && 
        host_big_endian_flag == big_endian_flag &&
        red_max == 31 && green_max == 63 && blue_max == 31 &&
        red_shift == 11 && green_shift == 5 && blue_shift == 0 &&
        bits_per_pixel == vs->depth * 8) {
        vcs->write_pixels = vnc_write_pixels_copy;
        vcs->send_hextile_tile = send_hextile_tile_16;
        dprintf("set pixel format bpp %d depth %d copy\n", bits_per_pixel,
		vs->depth);
    } else 
    if (bits_per_pixel == 8 && 
        red_max == 7 && green_max == 7 && blue_max == 3 &&
        red_shift == 5 && green_shift == 2 && blue_shift == 0 &&
        bits_per_pixel == vs->depth * 8) {
        vcs->write_pixels = vnc_write_pixels_copy;
        vcs->send_hextile_tile = send_hextile_tile_8;
        dprintf("set pixel format bpp %d depth %d copy\n", bits_per_pixel,
		vs->depth);
    } else 
    {
        /* generic and slower case */
        if (bits_per_pixel != 8 &&
            bits_per_pixel != 16 &&
            bits_per_pixel != 32)
            goto fail;
        if (vcs->vs->depth == 4) {
            vcs->red_shift1 = 16;
            vcs->green_shift1 = 8;
            vcs->blue_shift1 = 0;
            vcs->send_hextile_tile = send_hextile_tile_generic_32;
        } else if (vcs->vs->depth == 2) {
            vcs->red_shift1 = 11;
            vcs->green_shift1 = 5;
            vcs->blue_shift1 = 0;
            vcs->send_hextile_tile = send_hextile_tile_generic_16;
        } else {
            vcs->red_shift1 = 5;
            vcs->green_shift1 = 2;
            vcs->blue_shift1 = 0;
            vcs->send_hextile_tile = send_hextile_tile_generic_8;
        }
        vcs->pix_big_endian = big_endian_flag;
        vcs->write_pixels = vnc_write_pixels_generic;
        dprintf("set pixel format bpp %d depth %d generic\n", bits_per_pixel,
                vs->depth);
    }
    vcs->red_shift = red_shift;
    vcs->red_max = red_max;
    vcs->green_shift = green_shift;
    vcs->green_max = green_max;
    vcs->blue_shift = blue_shift;
    vcs->blue_max = blue_max;
    vcs->pix_bpp = bits_per_pixel / 8;
    vnc_dpy_resize(vs->ds, vs->ds->width, vs->ds->height);

    dprintf("sending cursor %d for pixel format change\n", vcs->csock);
    vcs->vpm.vpm_cursor_update = 1;
    vnc_write_pending(vcs);

    if (vs->ds->hw_invalidate)
	vs->ds->hw_invalidate(vs->ds->hw_opaque);
    if (vs->ds->hw_update)
	vs->ds->hw_update(vs->ds->hw_opaque);
}

static int protocol_client_msg(struct VncClientState *vcs, uint8_t *data,
			       size_t len)
{
    struct VncState *vs = vcs->vs;
    int i;
    uint16_t limit;

    switch (data[0]) {
    case 0:
	if (len == 1)
	    return 20;

	set_pixel_format(vcs, read_u8(data, 4), read_u8(data, 5),
			 read_u8(data, 6), read_u8(data, 7),
			 read_u16(data, 8), read_u16(data, 10),
			 read_u16(data, 12), read_u8(data, 14),
			 read_u8(data, 15), read_u8(data, 16));
	break;
    case 2:
	if (len == 1)
	    return 4;

	if (len == 4) {
	    uint16_t v;
	    v = read_u16(data, 2);
	    if (v)
		return 4 + v * 4;
	}

	limit = read_u16(data, 2);
	for (i = 0; i < limit; i++) {
	    int32_t val = read_s32(data, 4 + (i * 4));
	    memcpy(data + 4 + (i * 4), &val, sizeof(val));
	}

	set_encodings(vcs, (int32_t *)(data + 4), limit);

	/* encodings available, immiedately update the cursor - if supported */
	if (VCS_ACTIVE(vcs)) {
	    dprintf("sending cursor %d for encodings change\n",
		    vcs->csock);
	    vcs->vpm.vpm_cursor_update = 1;
	    vnc_write_pending(vcs);
	}

	break;
    case 3:
	if (len == 1)
	    return 10;

	framebuffer_update_request(vcs, read_u8(data, 1), read_u16(data, 2),
				   read_u16(data, 4), read_u16(data, 6),
				   read_u16(data, 8));
	break;
    case 4:
	if (len == 1)
	    return 8;

        vs->update_requested = 1;
	vs->timer_interval = VNC_REFRESH_INTERVAL_BASE;
	vs->ds->set_timer(vs->timer, vs->ds->get_clock() + vs->timer_interval);
	key_event(vs, read_u8(data, 1), read_u32(data, 4));
	break;
    case 5:
	if (len == 1)
	    return 6;

        vs->update_requested = 1;
	vs->timer_interval = VNC_REFRESH_INTERVAL_BASE;
	vs->ds->set_timer(vs->timer, vs->ds->get_clock() + vs->timer_interval);
	pointer_event(vcs, read_u8(data, 1), read_u16(data, 2),
		      read_u16(data, 4));
	break;
    case 6:
	if (len == 1)
	    return 8;

	if (len == 8) {
	    uint32_t v;
	    v = read_u32(data, 4);
	    if (v)
		return 8 + v;
	}

	client_cut_text_update(vs, read_u32(data, 4), (char *)(data + 8));
	break;
    case 254: // Special case, sending keyboard scan codes
	if (len == 1)
	    return 8;

	vs->update_requested = 1;
	vs->timer_interval = VNC_REFRESH_INTERVAL_BASE;
	vs->ds->set_timer(vs->timer, vs->ds->get_clock() + vs->timer_interval);
	scan_event(vs, read_u8(data, 1), read_u32(data, 4));
	break;
    default:
	dprintf("Msg: %d\n", data[0]);
	vnc_client_error(vcs);
	break;
    }

    vnc_read_when(vcs, protocol_client_msg, 1);
    return 0;
}

static int protocol_client_init(struct VncClientState *vcs, uint8_t *data,
				size_t len)
{
    struct VncState *vs = vcs->vs;
    size_t l;
    char pad[3] = { 0, 0, 0 };

    if (vs->ds->hw_update)
	vs->ds->hw_update(vs->ds->hw_opaque);

    dprintf("client init\n");
    vnc_write_u16(vcs, vs->ds->width);
    vnc_write_u16(vcs, vs->ds->height);

    vnc_write_u8(vcs, vs->depth * 8); /* bits-per-pixel */
    vnc_write_u8(vcs, vs->depth * 8); /* depth */
#ifdef WORDS_BIGENDIAN
    vnc_write_u8(vcs, 1);             /* big-endian-flag */
#else
    vnc_write_u8(vcs, 0);             /* big-endian-flag */
#endif
    vnc_write_u8(vcs, 1);             /* true-color-flag */
    if (vs->depth == 4) {
	vnc_write_u16(vcs, 0xFF);     /* red-max */
	vnc_write_u16(vcs, 0xFF);     /* green-max */
	vnc_write_u16(vcs, 0xFF);     /* blue-max */
	vnc_write_u8(vcs, 16);        /* red-shift */
	vnc_write_u8(vcs, 8);         /* green-shift */
	vnc_write_u8(vcs, 0);         /* blue-shift */
        vcs->send_hextile_tile = send_hextile_tile_32;
    } else if (vs->depth == 2) {
	vnc_write_u16(vcs, 31);       /* red-max */
	vnc_write_u16(vcs, 63);       /* green-max */
	vnc_write_u16(vcs, 31);       /* blue-max */
	vnc_write_u8(vcs, 11);        /* red-shift */
	vnc_write_u8(vcs, 5);         /* green-shift */
	vnc_write_u8(vcs, 0);         /* blue-shift */
        vcs->send_hextile_tile = send_hextile_tile_16;
    } else if (vs->depth == 1) {
        /* XXX: change QEMU pixel 8 bit pixel format to match the VNC one ? */
	vnc_write_u16(vcs, 7);        /* red-max */
	vnc_write_u16(vcs, 7);        /* green-max */
	vnc_write_u16(vcs, 3);        /* blue-max */
	vnc_write_u8(vcs, 5);         /* red-shift */
	vnc_write_u8(vcs, 2);         /* green-shift */
	vnc_write_u8(vcs, 0);         /* blue-shift */
        vcs->send_hextile_tile = send_hextile_tile_8;
    }
    vcs->write_pixels = vnc_write_pixels_copy;

    vnc_write(vcs, pad, 3);           /* padding */

    l = strlen(vs->title); 
    vnc_write_u32(vcs, l);
    vnc_write(vcs, vs->title, l);

    vnc_flush(vcs);

    vnc_read_when(vcs, protocol_client_msg, 1);

    return 0;
}

static int protocol_response(struct VncClientState *vcs,
			     uint8_t *client_response, size_t len)
{
    unsigned char cryptchallenge[AUTHCHALLENGESIZE];
    unsigned char key[8];
    int passwdlen, i, j;

    memcpy(cryptchallenge, challenge, AUTHCHALLENGESIZE);

    /* Calculate the sent challenge */
    passwdlen = strlen(vncpasswd);
    for (i=0; i<8; i++)
	key[i] = i<passwdlen ? vncpasswd[i] : 0;
    deskey(key, EN0);
    for (j = 0; j < AUTHCHALLENGESIZE; j += 8)
	des(cryptchallenge+j, cryptchallenge+j);

    /* Check the actual response */
    if (memcmp(cryptchallenge, client_response, AUTHCHALLENGESIZE) != 0) {
	/* password error */
	vnc_write_u32(vcs, 1);
	vnc_write_u32(vcs, 22);
	vnc_write(vcs, "Authentication failure", 22);
	vnc_flush(vcs);
	fprintf(stderr, "VNC Password error.\n");
	vnc_client_error(vcs);
	return 0;
    }

    dprintf("protocol response\n");
    vnc_write_u32(vcs, 0);
    vnc_flush(vcs);

    vnc_read_when(vcs, protocol_client_init, 1);

    return 0;
}

static int protocol_version(struct VncClientState *vcs, uint8_t *version,
			    size_t len)
{
    extern char vncpasswd[64];
    extern unsigned char challenge[AUTHCHALLENGESIZE];
    char local[13];
    int  support, maj, min;

    memcpy(local, version, 12);
    local[12] = 0;

    /* protocol version check */
    if (sscanf(local, "RFB %03d.%03d\n", &maj, &min) != 2) {
	fprintf(stderr, "Protocol version error.\n");
	vnc_client_error(vcs);
	return 0;
    }

    support = 0;
    if (maj == 3) {
	if (min == 3 || min ==4) {
	    support = 1;
	}
    }

    if (! support) {
	fprintf(stderr, "Client uses unsupported protocol version %d.%d.\n",
		maj, min);
	vnc_client_error(vcs);
	return 0;
    }

    dprintf("authentication\n");
    if (*vncpasswd == '\0') {
	/* AuthType is None */
	vnc_write_u32(vcs, 1);
	vnc_flush(vcs);
	vnc_read_when(vcs, protocol_client_init, 1);
    } else {
	/* AuthType is VncAuth */
	vnc_write_u32(vcs, 2);

	/* Challenge-Responce authentication */
	/* Send Challenge */
	make_challenge(challenge, AUTHCHALLENGESIZE);
	vnc_write(vcs, challenge, AUTHCHALLENGESIZE);
	vnc_flush(vcs);
	vnc_read_when(vcs, protocol_response, AUTHCHALLENGESIZE);
    }

    return 0;
}

static void vnc_listen_read(void *opaque)
{
    VncState *vs = opaque;
    struct VncClientState *vcs;
    struct sockaddr_in addr;
    socklen_t addrlen = sizeof(addr);
    int new_sock;
    int i;

    new_sock = accept(vs->lsock, (struct sockaddr *)&addr, &addrlen);
    if (new_sock == -1)
	return;

    for (i = 0; i < MAX_CLIENTS; i++)
	if (!VCS_INUSE(vs->vcs[i]))
	    break;

    if (i == MAX_CLIENTS)
	goto fail;

    if (vs->vcs[i] == NULL) {
	vs->vcs[i] = calloc(1, sizeof(struct VncClientState));
	if (vs->vcs[i] == NULL)
	    goto fail;
<<<<<<< HEAD
    }

    vcs = vs->vcs[i];
    vcs->vs = vs;
    vcs->vpm.vpm_region_updates_last = &vcs->vpm.vpm_region_updates;
    vcs->csock = new_sock;
    vcs->isvncviewer = 0;
    socket_set_nonblock(vcs->csock);
    vs->ds->set_fd_handler(vcs->csock, NULL, vnc_client_read, NULL, vcs);
    vs->ds->set_fd_error_handler(vcs->csock, vnc_client_error);
    dprintf("rfb greeting\n");
    vnc_write(vcs, "RFB 003.003\n", 12);
    vnc_flush(vcs);
    vnc_read_when(vcs, protocol_version, 12);
    vcs->has_resize = 0;
    vcs->has_hextile = 0;
    vcs->last_x = -1;
    vcs->last_y = -1;
    if (vs->depth == 1) {
        vcs->red_max1 = 7;
        vcs->green_max1 = 7;
        vcs->blue_max1 = 3;
    } else if (vs->depth == 2) {
        vcs->red_max1 = 31;
        vcs->green_max1 = 63;
        vcs->blue_max1 = 31;
    } else {
        vcs->red_max1 = 255;
        vcs->green_max1 = 255;
        vcs->blue_max1 = 255;
    }
    framebuffer_set_updated(vs, 0, 0, vs->ds->width, vs->ds->height);
    vnc_timer_init(vs);		/* XXX */
    return;

 fail:
    closesocket(new_sock);
    return;
}

static void vnc_dpy_close_vncviewer_connections(DisplayState *ds)
{
    int i;
    VncState *vs = ds->opaque;
    for (i = 0; i < MAX_CLIENTS; i++) {
        if (!VCS_INUSE(vs->vcs[i])) continue;
        else if(vs->vcs[i]->isvncviewer == 1) {
            vnc_client_io_error(vs->vcs[i], -1, EINVAL);
        }
=======
>>>>>>> 93447b25
    }

    vcs = vs->vcs[i];
    vcs->vs = vs;
    vcs->vpm.vpm_region_updates_last = &vcs->vpm.vpm_region_updates;
    vcs->csock = new_sock;
    vcs->isvncviewer = 0;
    socket_set_nonblock(vcs->csock);
    vs->ds->set_fd_handler(vcs->csock, NULL, vnc_client_read, NULL, vcs);
    vs->ds->set_fd_error_handler(vcs->csock, vnc_client_error);
    dprintf("rfb greeting\n");
    vnc_write(vcs, "RFB 003.003\n", 12);
    vnc_flush(vcs);
    vnc_read_when(vcs, protocol_version, 12);
    vcs->has_resize = 0;
    vcs->has_hextile = 0;
    vcs->last_x = -1;
    vcs->last_y = -1;
    if (vs->depth == 1) {
        vcs->red_max1 = 7;
        vcs->green_max1 = 7;
        vcs->blue_max1 = 3;
    } else if (vs->depth == 2) {
        vcs->red_max1 = 31;
        vcs->green_max1 = 63;
        vcs->blue_max1 = 31;
    } else {
        vcs->red_max1 = 255;
        vcs->green_max1 = 255;
        vcs->blue_max1 = 255;
    }
    framebuffer_set_updated(vs, 0, 0, vs->ds->width, vs->ds->height);
    vnc_timer_init(vs);		/* XXX */
    return;

 fail:
    closesocket(new_sock);
    return;
}

<<<<<<< HEAD
int vnc_display_init(DisplayState *ds, struct sockaddr *addr,
		     int find_unused, char *title, char *keyboard_layout,
		     unsigned int width, unsigned int height)
{
=======
static void vnc_dpy_close_vncviewer_connections(DisplayState *ds)
{
    int i;
    VncState *vs = ds->opaque;
    for (i = 0; i < MAX_CLIENTS; i++) {
        if (!VCS_INUSE(vs->vcs[i])) continue;
        else if(vs->vcs[i]->isvncviewer == 1) {
            vnc_client_io_error(vs->vcs[i], -1, EINVAL);
        }
    }
}

int vnc_display_init(DisplayState *ds, struct sockaddr *addr,
		     int find_unused, char *title, char *keyboard_layout,
		     unsigned int width, unsigned int height)
{
>>>>>>> 93447b25
    struct sockaddr_in *iaddr = NULL;
    int reuse_addr, ret;
    socklen_t addrlen;
    VncState *vs;
    in_port_t port = 0;

    vs = qemu_mallocz(sizeof(VncState));
    if (!vs)
	exit(1);

    memset(vs, 0, sizeof(VncState));

    ds->opaque = vs;

#if 0
    vnc_state = vs;
    vs->display = arg;
#endif

    vs->lsock = -1;
    ds->depth = 8;
    vs->depth = 1;

    vs->ds = ds;

    memset(vs->vcs, 0, sizeof(vs->vcs));

    if (!keyboard_layout)
	keyboard_layout = "en-us";

    vs->kbd_layout_name = strdup(keyboard_layout);
    vs->kbd_layout = init_keyboard_layout(keyboard_layout);
    if (!vs->kbd_layout)
	exit(1);
    vs->modifiers_state[0x45] = 1; /* NumLock on - on boot */

    vs->title = strdup(title ?: "");

    vs->ds->data = NULL;
    vs->ds->dpy_update = vnc_dpy_update;
    vs->ds->dpy_resize = vnc_dpy_resize;
    vs->ds->dpy_refresh = vnc_dpy_refresh;
    vs->ds->dpy_set_server_text = vnc_set_server_text;
    vs->ds->dpy_bell = vnc_send_bell;
    vs->ds->dpy_copy_rect = vnc_dpy_copy_rect;
    vs->ds->dpy_clients_connected = vnc_dpy_clients_connected;
    vs->ds->dpy_close_vncviewer_connections = vnc_dpy_close_vncviewer_connections;

    vnc_dpy_resize(vs->ds, width, height);

#ifndef _WIN32
    if (addr->sa_family == AF_UNIX) {
	addrlen = sizeof(struct sockaddr_un);

	vs->lsock = socket(PF_UNIX, SOCK_STREAM, 0);
	if (vs->lsock == -1) {
	    fprintf(stderr, "Could not create socket\n");
	    exit(1);
	}
    } else
#endif
<<<<<<< HEAD
=======
 again:
>>>>>>> 93447b25
    if (addr->sa_family == AF_INET) {
	iaddr = (struct sockaddr_in *)addr;
	addrlen = sizeof(struct sockaddr_in);

<<<<<<< HEAD
=======
	if (!port) {
	    port = ntohs(iaddr->sin_port) + 5900;
	}

>>>>>>> 93447b25
	vs->lsock = socket(PF_INET, SOCK_STREAM, 0);
	if (vs->lsock == -1) {
	    fprintf(stderr, "Could not create socket\n");
	    exit(1);
	}

<<<<<<< HEAD
	iaddr->sin_port = htons(ntohs(iaddr->sin_port) + 5900);

=======
>>>>>>> 93447b25
	reuse_addr = 1;
	ret = setsockopt(vs->lsock, SOL_SOCKET, SO_REUSEADDR,
			 (const char *)&reuse_addr, sizeof(reuse_addr));
	if (ret == -1) {
	    fprintf(stderr, "setsockopt() failed\n");
	    exit(1);
	}
    } else {
	fprintf(stderr, "Invalid socket family %x\n", addr->sa_family);
	exit(1);
    }

      ret = fcntl(vs->lsock, F_GETFD, NULL);
      fcntl(vs->lsock, F_SETFD, ret | FD_CLOEXEC);

<<<<<<< HEAD
    while (bind(vs->lsock, addr, addrlen) == -1) {
	if (errno == EADDRINUSE && find_unused && addr->sa_family == AF_INET) {
	    iaddr->sin_port = htons(ntohs(iaddr->sin_port) + 1);
	    continue;
=======
    do {
	iaddr->sin_port = htons(port);
	ret = bind(vs->lsock, addr, addrlen);
	if (ret == -1) {
	    if (errno == EADDRINUSE && find_unused && addr->sa_family == AF_INET) {
		port++;
	    }
	    else {
	      break;
	    }
>>>>>>> 93447b25
	}
    } while (ret == -1);
    if (ret == -1) {
	fprintf(stderr, "bind() failed\n");
	exit(1);
    }

    if (listen(vs->lsock, 1) == -1) {
	if (errno == EADDRINUSE && find_unused && addr->sa_family == AF_INET) {
	    close(vs->lsock);
	    port++;
	    goto again;
	}
	fprintf(stderr, "listen() failed\n");
	exit(1);
    }

    ret = vs->ds->set_fd_handler(vs->lsock, NULL, vnc_listen_read, NULL, vs);
    if (ret == -1) {
	exit(1);
    }

    if (addr->sa_family == AF_INET)
	return ntohs(iaddr->sin_port);
    else
	return 0;
}

unsigned int seed;

static int make_challenge(unsigned char *random, int size)
{
 
    set_seed(&seed);
    get_random(size, random);

    return 0;
}

static void set_seed(unsigned int *seedp)
{
    *seedp += (unsigned int)(time(NULL)+getpid()+getpid()*987654+rand());
    srand(*seedp);

    return;
}

static void get_random(int len, unsigned char *buf)
{
    int i;

    for (i=0; i<len; i++)
	buf[i] = (int) (256.0*rand()/(RAND_MAX+1.0));

    return;
}<|MERGE_RESOLUTION|>--- conflicted
+++ resolved
@@ -296,7 +296,6 @@
 
     set_bits_in_row(vs, vs->update_row, x, y, w, h);
     vs->has_update = 1;
-<<<<<<< HEAD
 }
 
 static unsigned char vnc_dpy_clients_connected(DisplayState *ds)
@@ -319,30 +318,6 @@
     vnc_write_u16(vcs, w);
     vnc_write_u16(vcs, h);
 
-=======
-}
-
-static unsigned char vnc_dpy_clients_connected(DisplayState *ds)
-{
-    VncState *vs = ds->opaque;
-    unsigned char nrofclients = 0, i;
-
-    for (i = 0; i < MAX_CLIENTS; i++)
-	if (VCS_ACTIVE(vs->vcs[i]))
-	    nrofclients++;
-
-    return nrofclients;
-}
-
-static void vnc_framebuffer_update(struct VncClientState *vcs, int x, int y,
-				   int w, int h, int32_t encoding)
-{
-    vnc_write_u16(vcs, x);
-    vnc_write_u16(vcs, y);
-    vnc_write_u16(vcs, w);
-    vnc_write_u16(vcs, h);
-
->>>>>>> 93447b25
     vnc_write_s32(vcs, encoding);
 }
 
@@ -371,7 +346,6 @@
 
     if (!vs->send_resize)
 	return;
-<<<<<<< HEAD
 
     dprintf("send resize\n");
     for (i = 0; i < MAX_CLIENTS; i++) {
@@ -379,15 +353,6 @@
 	    continue;
 	vcs = vs->vcs[i];
 
-=======
-
-    dprintf("send resize\n");
-    for (i = 0; i < MAX_CLIENTS; i++) {
-	if (!VCS_ACTIVE(vs->vcs[i]))
-	    continue;
-	vcs = vs->vcs[i];
-
->>>>>>> 93447b25
 	vcs->vpm.vpm_resize = 1;
 	vnc_write_pending(vcs);
     }
@@ -465,37 +430,40 @@
 static void vnc_convert_pixel(struct VncClientState *vcs, uint8_t *buf,
                   uint32_t v)
 {
-<<<<<<< HEAD
-    uint8_t r, g, b;
+    uint32_t r, g, b;
     r = ((v >> vcs->red_shift1) & vcs->red_max1) * (vcs->red_max + 1) / (vcs->red_max1 + 1);
     g = ((v >> vcs->green_shift1) & vcs->green_max1) * (vcs->green_max + 1) / (vcs->green_max1 + 1);
     b = ((v >> vcs->blue_shift1) & vcs->blue_max1) * (vcs->blue_max + 1) / (vcs->blue_max1 + 1);
+    v = (r << vcs->red_shift) | (g << vcs->green_shift) | (b << vcs->blue_shift);
     switch(vcs->pix_bpp) {
     case 1:
-        buf[0] = (r << vcs->red_shift) | (g << vcs->green_shift) | (b << vcs->blue_shift);
+        buf[0] = (uint8_t) v;
         break;
     case 2:
-    {
-        uint16_t *p = (uint16_t *) buf;
-        *p = (r << vcs->red_shift) | (g << vcs->green_shift) | (b << vcs->blue_shift);
         if (vcs->pix_big_endian) {
-            *p = htons(*p);
+            buf[0] = v >> 8;
+            buf[1] = v;
+        } else {
+            buf[1] = v >> 8;
+            buf[0] = v;
         }
+        *cur = *cur + 2;
     }
         break;
     default:
     case 4:
         if (vcs->pix_big_endian) {
-            buf[0] = 255;
-            buf[1] = r;
-            buf[2] = g;
-            buf[3] = b;
+            buf[0] = v >> 24;
+            buf[1] = v >> 16;
+            buf[2] = v >> 8;
+            buf[3] = v;
         } else {
-            buf[0] = b;
-            buf[1] = g;
-            buf[2] = r;
-            buf[3] = 255;
+            (*cur)[0] = b;
+            (*cur)[1] = g;
+            (*cur)[2] = r;
+            (*cur)[3] = 255;
         }
+        *cur = *cur + 4;
         break;
     }
 }
@@ -532,6 +500,17 @@
     } else {
         fprintf(stderr, "vnc_write_pixels_generic: VncState color depth not supported\n");
     }
+
+    vnc_write_u16(vcs, 0);
+    vnc_write_u16(vcs, 1); /* number of rects */
+
+    /* width 8, height - number of bytes in mask, hotspot in the middle */
+    vnc_framebuffer_update(vcs, 8 / 2, sizeof(cursorbmsk) / 2, 8,
+               sizeof(cursorbmsk), -239);
+    vnc_write_pixels_copy(vcs, cursorcur, size);
+    vnc_write(vcs, cursorbmsk, sizeof(cursorbmsk));
+
+    free(cursorcur);
 }
 
 unsigned char cursorbmsk[16] = {
@@ -570,171 +549,6 @@
         *p = (r << vcs->red_shift) | (g << vcs->green_shift) | (b << vcs->blue_shift);
         if (vcs->pix_big_endian) {
             *p = htons(*p);
-=======
-    uint32_t r, g, b;
-    r = ((v >> vcs->red_shift1) & vcs->red_max1) * (vcs->red_max + 1) / (vcs->red_max1 + 1);
-    g = ((v >> vcs->green_shift1) & vcs->green_max1) * (vcs->green_max + 1) / (vcs->green_max1 + 1);
-    b = ((v >> vcs->blue_shift1) & vcs->blue_max1) * (vcs->blue_max + 1) / (vcs->blue_max1 + 1);
-    v = (r << vcs->red_shift) | (g << vcs->green_shift) | (b << vcs->blue_shift);
-    switch(vcs->pix_bpp) {
-    case 1:
-        buf[0] = (uint8_t) v;
-        break;
-    case 2:
-        if (vcs->pix_big_endian) {
-            buf[0] = v >> 8;
-            buf[1] = v;
-        } else {
-            buf[1] = v >> 8;
-            buf[0] = v;
->>>>>>> 93447b25
-        }
-        *cur = *cur + 2;
-    }
-        break;
-    default:
-    case 4:
-        if (vcs->pix_big_endian) {
-<<<<<<< HEAD
-            (*cur)[0] = 255;
-            (*cur)[1] = r;
-            (*cur)[2] = g;
-            (*cur)[3] = b;
-=======
-            buf[0] = v >> 24;
-            buf[1] = v >> 16;
-            buf[2] = v >> 8;
-            buf[3] = v;
->>>>>>> 93447b25
-        } else {
-            (*cur)[0] = b;
-            (*cur)[1] = g;
-            (*cur)[2] = r;
-            (*cur)[3] = 255;
-        }
-        *cur = *cur + 4;
-        break;
-    }
-}
-
-<<<<<<< HEAD
-static void writeZero(struct VncClientState *vcs, unsigned char **cur)
-{
-    memset(*cur, 0x00, vcs->pix_bpp);
-    *cur = *cur + vcs->pix_bpp;
-}
-
-static void vnc_send_custom_cursor(struct VncClientState *vcs)
-{
-    unsigned char *cursorcur, *cur;
-    unsigned int size, i, j;
-     
-    if (vcs->has_cursor_encoding != 1)
-    return;
-
-    dprintf("sending custom cursor %d with bpp %d\n", vcs->csock,
-        vcs->pix_bpp);
-    size = sizeof(cursorbmsk) * 8 * vcs->pix_bpp;
-    cursorcur = malloc(size);
-    if (cursorcur == NULL)
-    return;
-
-    cur = (unsigned char *) cursorcur;
-
-    for (i = 0; i < sizeof(cursorbmsk); i++) {
-        for (j = 0; j < 8; j++) {
-            if (cursorbmsk[i] & (1 << (8 - j)))
-                writeGrey(vcs, &cur);
-            else
-                writeZero(vcs, &cur);
-        }
-=======
-static void vnc_write_pixels_generic(struct VncClientState *vcs,
-                     void *pixels1, int size)
-{
-    uint8_t buf[4];
-
-    if (vcs->vs->depth == 4) {
-        uint32_t *pixels = pixels1;
-        int n, i;
-        n = size >> 2;
-        for(i = 0; i < n; i++) {
-            vnc_convert_pixel(vcs, buf, pixels[i]);
-            vnc_write(vcs, buf, vcs->pix_bpp);
-        }
-    } else if (vcs->vs->depth == 2) {
-        uint16_t *pixels = pixels1;
-        int n, i;
-        n = size >> 1;
-        for(i = 0; i < n; i++) {
-            vnc_convert_pixel(vcs, buf, pixels[i]);
-            vnc_write(vcs, buf, vcs->pix_bpp);
-        }
-    } else if (vcs->vs->depth == 1) {
-        uint8_t *pixels = pixels1;
-        int n, i;
-        n = size;
-        for(i = 0; i < n; i++) {
-            vnc_convert_pixel(vcs, buf, pixels[i]);
-            vnc_write(vcs, buf, vcs->pix_bpp);
-        }
-    } else {
-        fprintf(stderr, "vnc_write_pixels_generic: VncState color depth not supported\n");
->>>>>>> 93447b25
-    }
-
-    vnc_write_u16(vcs, 0);
-    vnc_write_u16(vcs, 1); /* number of rects */
-
-    /* width 8, height - number of bytes in mask, hotspot in the middle */
-    vnc_framebuffer_update(vcs, 8 / 2, sizeof(cursorbmsk) / 2, 8,
-               sizeof(cursorbmsk), -239);
-    vnc_write_pixels_copy(vcs, cursorcur, size);
-    vnc_write(vcs, cursorbmsk, sizeof(cursorbmsk));
-
-    free(cursorcur);
-}
-
-<<<<<<< HEAD
-static void vnc_dpy_copy_rect(DisplayState *ds, int xf, int yf, int xt, int yt, int w, int h)
-{
-=======
-unsigned char cursorbmsk[16] = {
-	0xff, /* 11111111 */
-	0x3c, /* 00111100 */
-	0x18, /* 00011000 */
-	0x18, /* 00011000 */
-	0x18, /* 00011000 */
-	0x18, /* 00011000 */
-	0x18, /* 00011000 */
-	0x18, /* 00011000 */
-	0x18, /* 00011000 */
-	0x18, /* 00011000 */
-	0x18, /* 00011000 */
-	0x18, /* 00011000 */
-	0x18, /* 00011000 */
-	0x18, /* 00011000 */
-	0x3c, /* 00111100 */
-	0xff, /* 11111111 */
-};
-
-static void writeGrey(struct VncClientState *vcs, unsigned char **cur)
-{
-    uint8_t r, g, b;
-    r = (0xc0) * (vcs->red_max + 1) / (256);
-    g = (0xc0) * (vcs->green_max + 1) / (256);
-    b = (0xc0) * (vcs->blue_max + 1) / (256);
-    switch(vcs->pix_bpp) {
-    case 1:
-        **cur = (r << vcs->red_shift) | (g << vcs->green_shift) | (b << vcs->blue_shift);
-        *cur = *cur + 1;
-        break;
-    case 2:
-    {
-        uint16_t *p = (uint16_t *) *cur;
-        *p = (r << vcs->red_shift) | (g << vcs->green_shift) | (b << vcs->blue_shift);
-        if (vcs->pix_big_endian) {
-            *p = htons(*p);
         }
         *cur = *cur + 2;
     }
@@ -803,13 +617,11 @@
 
 static void vnc_dpy_copy_rect(DisplayState *ds, int xf, int yf, int xt, int yt, int w, int h)
 {
->>>>>>> 93447b25
     struct VncState *vs = ds->opaque;
     struct VncClientState *vcs;
     int i;
 
     dprintf("sending copy rect. %d,%d->%d,%d [%d,%d]\n", xf, yf, xt, yt, w, h);
-<<<<<<< HEAD
 
     for (i = 0; i < MAX_CLIENTS; i++) {
 	if (!VCS_ACTIVE(vs->vcs[i]))
@@ -817,15 +629,6 @@
 	
 	vcs = vs->vcs[i];
 
-=======
-
-    for (i = 0; i < MAX_CLIENTS; i++) {
-	if (!VCS_ACTIVE(vs->vcs[i]))
-	    continue;
-	
-	vcs = vs->vcs[i];
-
->>>>>>> 93447b25
 	vnc_write_u16(vcs, 0);
 	vnc_write_u16(vcs, 1); /* number of rects */
 	
@@ -1055,11 +858,7 @@
 {
     struct VncState *vs = vcs->vs;
 
-<<<<<<< HEAD
-    if (ret != 0 && ret != -1)
-=======
     if (ret > 0)
->>>>>>> 93447b25
 	return ret;
 
     if (ret == -1 && (last_errno == EINTR || last_errno == EAGAIN))
@@ -1337,7 +1136,6 @@
 }
 
 static void client_cut_text_update(VncState *vs, size_t len, char *text)
-<<<<<<< HEAD
 {
     dprintf("paste clipboard update:\"%s\"\n", text);
 
@@ -1367,37 +1165,6 @@
 
 static void check_pointer_type_change(struct VncClientState *vcs, int absolute)
 {
-=======
-{
-    dprintf("paste clipboard update:\"%s\"\n", text);
-
-    vs->client_cut_text = realloc(vs->client_cut_text, len);
-    /*
-      KLL 19/8/2011. We need to set the length regardless of whether
-      the buffer ptr is null, because this is used instead of a
-      nullity check. Eg in client_cut_text...
-    */
-    vs->client_cut_text_size = len;
-
-    if (vs->client_cut_text == NULL)
-	return;
-
-    memcpy(vs->client_cut_text, text, len);
-}
-
-static void client_cut_text(VncState *vs)
-{
-    unsigned int i;
-
-    // KLL otherwise this test will pass on a null pointer...
-
-    for(i=0;i<vs->client_cut_text_size;i++)
-	vs->ds->kbd_put_keysym(vs->client_cut_text[i]);
-}
-
-static void check_pointer_type_change(struct VncClientState *vcs, int absolute)
-{
->>>>>>> 93447b25
     struct VncState *vs = vcs->vs;
     if (vcs->has_pointer_type_change && vcs->absolute != absolute) {
 	dprintf("pointer type change\n");
@@ -1453,19 +1220,11 @@
 	vcs->last_x = x;
 	vcs->last_y = y;
     }
-<<<<<<< HEAD
 
     check_pointer_type_change(vcs,
 			      vs->ds->mouse_is_absolute(vs->ds->mouse_opaque));
 }
 
-=======
-
-    check_pointer_type_change(vcs,
-			      vs->ds->mouse_is_absolute(vs->ds->mouse_opaque));
-}
-
->>>>>>> 93447b25
 static void reset_keys(VncState *vs)
 {
     int i;
@@ -2070,7 +1829,6 @@
 	vs->vcs[i] = calloc(1, sizeof(struct VncClientState));
 	if (vs->vcs[i] == NULL)
 	    goto fail;
-<<<<<<< HEAD
     }
 
     vcs = vs->vcs[i];
@@ -2120,71 +1878,13 @@
         else if(vs->vcs[i]->isvncviewer == 1) {
             vnc_client_io_error(vs->vcs[i], -1, EINVAL);
         }
-=======
->>>>>>> 93447b25
-    }
-
-    vcs = vs->vcs[i];
-    vcs->vs = vs;
-    vcs->vpm.vpm_region_updates_last = &vcs->vpm.vpm_region_updates;
-    vcs->csock = new_sock;
-    vcs->isvncviewer = 0;
-    socket_set_nonblock(vcs->csock);
-    vs->ds->set_fd_handler(vcs->csock, NULL, vnc_client_read, NULL, vcs);
-    vs->ds->set_fd_error_handler(vcs->csock, vnc_client_error);
-    dprintf("rfb greeting\n");
-    vnc_write(vcs, "RFB 003.003\n", 12);
-    vnc_flush(vcs);
-    vnc_read_when(vcs, protocol_version, 12);
-    vcs->has_resize = 0;
-    vcs->has_hextile = 0;
-    vcs->last_x = -1;
-    vcs->last_y = -1;
-    if (vs->depth == 1) {
-        vcs->red_max1 = 7;
-        vcs->green_max1 = 7;
-        vcs->blue_max1 = 3;
-    } else if (vs->depth == 2) {
-        vcs->red_max1 = 31;
-        vcs->green_max1 = 63;
-        vcs->blue_max1 = 31;
-    } else {
-        vcs->red_max1 = 255;
-        vcs->green_max1 = 255;
-        vcs->blue_max1 = 255;
-    }
-    framebuffer_set_updated(vs, 0, 0, vs->ds->width, vs->ds->height);
-    vnc_timer_init(vs);		/* XXX */
-    return;
-
- fail:
-    closesocket(new_sock);
-    return;
-}
-
-<<<<<<< HEAD
+    }
+}
+
 int vnc_display_init(DisplayState *ds, struct sockaddr *addr,
 		     int find_unused, char *title, char *keyboard_layout,
 		     unsigned int width, unsigned int height)
 {
-=======
-static void vnc_dpy_close_vncviewer_connections(DisplayState *ds)
-{
-    int i;
-    VncState *vs = ds->opaque;
-    for (i = 0; i < MAX_CLIENTS; i++) {
-        if (!VCS_INUSE(vs->vcs[i])) continue;
-        else if(vs->vcs[i]->isvncviewer == 1) {
-            vnc_client_io_error(vs->vcs[i], -1, EINVAL);
-        }
-    }
-}
-
-int vnc_display_init(DisplayState *ds, struct sockaddr *addr,
-		     int find_unused, char *title, char *keyboard_layout,
-		     unsigned int width, unsigned int height)
-{
->>>>>>> 93447b25
     struct sockaddr_in *iaddr = NULL;
     int reuse_addr, ret;
     socklen_t addrlen;
@@ -2246,32 +1946,21 @@
 	}
     } else
 #endif
-<<<<<<< HEAD
-=======
  again:
->>>>>>> 93447b25
     if (addr->sa_family == AF_INET) {
 	iaddr = (struct sockaddr_in *)addr;
 	addrlen = sizeof(struct sockaddr_in);
 
-<<<<<<< HEAD
-=======
 	if (!port) {
 	    port = ntohs(iaddr->sin_port) + 5900;
 	}
 
->>>>>>> 93447b25
 	vs->lsock = socket(PF_INET, SOCK_STREAM, 0);
 	if (vs->lsock == -1) {
 	    fprintf(stderr, "Could not create socket\n");
 	    exit(1);
 	}
 
-<<<<<<< HEAD
-	iaddr->sin_port = htons(ntohs(iaddr->sin_port) + 5900);
-
-=======
->>>>>>> 93447b25
 	reuse_addr = 1;
 	ret = setsockopt(vs->lsock, SOL_SOCKET, SO_REUSEADDR,
 			 (const char *)&reuse_addr, sizeof(reuse_addr));
@@ -2287,12 +1976,6 @@
       ret = fcntl(vs->lsock, F_GETFD, NULL);
       fcntl(vs->lsock, F_SETFD, ret | FD_CLOEXEC);
 
-<<<<<<< HEAD
-    while (bind(vs->lsock, addr, addrlen) == -1) {
-	if (errno == EADDRINUSE && find_unused && addr->sa_family == AF_INET) {
-	    iaddr->sin_port = htons(ntohs(iaddr->sin_port) + 1);
-	    continue;
-=======
     do {
 	iaddr->sin_port = htons(port);
 	ret = bind(vs->lsock, addr, addrlen);
@@ -2303,7 +1986,6 @@
 	    else {
 	      break;
 	    }
->>>>>>> 93447b25
 	}
     } while (ret == -1);
     if (ret == -1) {
