/*
 * QEMU VNC display driver
 * 
 * Copyright (C) 2006 Anthony Liguori <anthony@codemonkey.ws>
 * Copyright (C) 2006 Fabrice Bellard
 * Copyright (C) 2006 Christian Limpach <Christian.Limpach@xensource.com>
 * 
 * Permission is hereby granted, free of charge, to any person obtaining a copy
 * of this software and associated documentation files (the "Software"), to deal
 * in the Software without restriction, including without limitation the rights
 * to use, copy, modify, merge, publish, distribute, sublicense, and/or sell
 * copies of the Software, and to permit persons to whom the Software is
 * furnished to do so, subject to the following conditions:
 *
 * The above copyright notice and this permission notice shall be included in
 * all copies or substantial portions of the Software.
 *
 * THE SOFTWARE IS PROVIDED "AS IS", WITHOUT WARRANTY OF ANY KIND, EXPRESS OR
 * IMPLIED, INCLUDING BUT NOT LIMITED TO THE WARRANTIES OF MERCHANTABILITY,
 * FITNESS FOR A PARTICULAR PURPOSE AND NONINFRINGEMENT. IN NO EVENT SHALL
 * THE AUTHORS OR COPYRIGHT HOLDERS BE LIABLE FOR ANY CLAIM, DAMAGES OR OTHER
 * LIABILITY, WHETHER IN AN ACTION OF CONTRACT, TORT OR OTHERWISE, ARISING FROM,
 * OUT OF OR IN CONNECTION WITH THE SOFTWARE OR THE USE OR OTHER DEALINGS IN
 * THE SOFTWARE.
 */

#include "vnc.h"
#include "qemu_socket.h"
#include <assert.h>
#include <netinet/in.h>
#include <sys/types.h>
#include <sys/socket.h>

// #define DEBUG_VNC
#ifdef DEBUG_VNC
#define dprintf(s, ...) printf(s, ## __VA_ARGS__)
#else
#define dprintf(s, ...)
#endif

/* The refresh interval starts at BASE.  If we scan the buffer and
   find no change, we increase by INC, up to MAX.  If the mouse moves
   or we get a keypress, the interval is set back to BASE.  If we find
   an update, halve the interval.

   All times in milliseconds. */
#define VNC_REFRESH_INTERVAL_BASE 30
#define VNC_REFRESH_INTERVAL_INC  50
#define VNC_REFRESH_INTERVAL_MAX  2000

/* Wait at most one second between updates, so that we can detect a
   minimised vncviewer reasonably quickly. */
#define VNC_MAX_UPDATE_INTERVAL   5000

#include "vnc_keysym.h"
#include "keymaps.c"
#include "d3des.h"

typedef struct Buffer
{
    size_t capacity;
    size_t offset;
    uint8_t *buffer;
} Buffer;

typedef struct VncState VncState;
struct VncClientState;

typedef int VncReadEvent(struct VncClientState *vcs, uint8_t *data,
			 size_t len);

typedef void VncWritePixels(struct VncClientState *vcs, void *data, int size);

typedef void VncSendHextileTile(struct VncClientState *vcs,
                                uint8_t *data, int stride,
                                int w, int h,
                                uint32_t *last_bg, 
                                uint32_t *last_fg,
                                int *has_bg, int *has_fg);

struct vnc_pm_region_update {
    struct vnc_pm_region_update *next;
    uint16_t x;
    uint16_t y;
    uint16_t w;
    uint16_t h;
};

struct vnc_pm_server_cut_text {
    char *text;
};

struct vnc_pending_messages {
    uint8_t vpm_resize;
    uint8_t vpm_bell;
    uint8_t vpm_null_update;
    uint8_t vpm_server_cut_text;
    struct vnc_pm_region_update *vpm_region_updates;
    struct vnc_pm_region_update **vpm_region_updates_last;
};

struct VncClientState
{
    struct VncState *vs;
    int csock;
    Buffer output;
    Buffer input;

    int has_resize;
    int has_hextile;
    int has_pointer_type_change;
    int has_cursor_encoding;

    int absolute;
    int last_x;
    int last_y;

    /* current output mode information */
    VncWritePixels *write_pixels;
    VncSendHextileTile *send_hextile_tile;
    int pix_bpp, pix_big_endian;
    int red_shift, red_max, red_shift1;
    int green_shift, green_max, green_shift1;
    int blue_shift, blue_max, blue_shift1;

    VncReadEvent *read_handler;
    size_t read_handler_expect;

    struct vnc_pending_messages vpm;
};

#define VCS_INUSE(vcs) ((vcs) && (vcs)->csock != -1)
#define VCS_ACTIVE(vcs) ((vcs) && (vcs)->pix_bpp)

#define MAX_CLIENTS 8

struct VncState
{
    char *title;

    void *timer;
    int timer_interval;
    int64_t last_update_time;

    int lsock;

    DisplayState *ds;
    struct VncClientState *vcs[MAX_CLIENTS];

    uint64_t *dirty_row;	/* screen regions which are possibly dirty */
    int dirty_pixel_shift;
    uint64_t *update_row;	/* outstanding updates */
    int has_update;		/* there's outstanding updates in the
				 * visible area */
    uint8_t *old_data;

    int depth; /* internal VNC frame buffer byte per pixel */

    int visible_x;
    int visible_y;
    int visible_w;
    int visible_h;

    const char *display;

    char *kbd_layout_name;
    kbd_layout_t *kbd_layout;

    /* input */
    uint8_t modifiers_state[256];

    int update_requested;
    int send_resize;

    char *server_cut_text;
};

#if 0
static VncState *vnc_state; /* needed for info vnc */
#endif

#define DIRTY_PIXEL_BITS 64
#define X2DP_DOWN(vs, x) ((x) >> (vs)->dirty_pixel_shift)
#define X2DP_UP(vs, x) \
  (((x) + (1ULL << (vs)->dirty_pixel_shift) - 1) >> (vs)->dirty_pixel_shift)
#define DP2X(vs, x) ((x) << (vs)->dirty_pixel_shift)

#if 0
void do_info_vnc(void)
{
    if (vnc_state == NULL)
	term_printf("VNC server disabled\n");
    else {
	term_printf("VNC server active on: ");
	term_print_filename(vnc_state->display);
	term_printf("\n");

	if (vnc_state->csock == -1)
	    term_printf("No client connected\n");
	else
	    term_printf("Client connected\n");
    }
}
#endif

/* TODO
   1) Get the queue working for IO.
   2) there is some weirdness when using the -S option (the screen is grey
      and not totally invalidated
*/

static inline void vnc_write_pending(struct VncClientState *vcs);
static inline void vnc_write_pending_all(struct VncState *vs);
static void vnc_write(struct VncClientState *vcs, const void *data,
		      size_t len);
static void vnc_write_u32(struct VncClientState *vcs, uint32_t value);
static void vnc_write_s32(struct VncClientState *vcs, int32_t value);
static void vnc_write_u16(struct VncClientState *vcs, uint16_t value);
static void vnc_write_u8(struct VncClientState *vcs, uint8_t value);
static void vnc_flush(struct VncClientState *vcs);
static void _vnc_update_client(void *opaque);
static void vnc_update_client(void *opaque);
static void vnc_client_read(void *opaque);
static void framebuffer_set_updated(VncState *vs, int x, int y, int w, int h);
static int make_challenge(unsigned char *random, int size);
static void set_seed(unsigned int *seedp);
static void get_random(int len, unsigned char *buf);

#if 0
static inline void vnc_set_bit(uint32_t *d, int k)
{
    d[k >> 5] |= 1 << (k & 0x1f);
}

static inline void vnc_clear_bit(uint32_t *d, int k)
{
    d[k >> 5] &= ~(1 << (k & 0x1f));
}

static inline void vnc_set_bits(uint32_t *d, int n, int nb_words)
{
    int j;

    j = 0;
    while (n >= 32) {
        d[j++] = -1;
        n -= 32;
    }
    if (n > 0) 
        d[j++] = (1 << n) - 1;
    while (j < nb_words)
        d[j++] = 0;
}

static inline int vnc_get_bit(const uint32_t *d, int k)
{
    return (d[k >> 5] >> (k & 0x1f)) & 1;
}

static inline int vnc_and_bits(const uint32_t *d1, const uint32_t *d2, 
                               int nb_words)
{
    int i;
    for(i = 0; i < nb_words; i++) {
        if ((d1[i] & d2[i]) != 0)
            return 1;
    }
    return 0;
}
#endif

static void set_bits_in_row(VncState *vs, uint64_t *row,
			    int x, int y, int w, int h)
{
    int x1, x2;
    uint64_t mask;

    if (w == 0)
	return;

    x1 = X2DP_DOWN(vs, x);
    x2 = X2DP_UP(vs, x + w);

    if (X2DP_UP(vs, w) != DIRTY_PIXEL_BITS)
	mask = ((1ULL << (x2 - x1)) - 1) << x1;
    else
	mask = ~(0ULL);

    h += y;
    if (h > vs->ds->height)
        h = vs->ds->height;
    for (; y < h; y++)
	row[y] |= mask;
}

static void vnc_dpy_update(DisplayState *ds, int x, int y, int w, int h)
{
    VncState *vs = ds->opaque;

    set_bits_in_row(vs, vs->dirty_row, x, y, w, h);
}

static void vnc_framebuffer_update(struct VncClientState *vcs, int x, int y,
				   int w, int h, int32_t encoding)
{
    vnc_write_u16(vcs, x);
    vnc_write_u16(vcs, y);
    vnc_write_u16(vcs, w);
    vnc_write_u16(vcs, h);

    vnc_write_s32(vcs, encoding);
}

static void vnc_send_bell(DisplayState *ds)
{
    VncState *vs = ds->opaque;
    struct VncClientState *vcs;
    int i;

    dprintf("send bell\n");
    for (i = 0; i < MAX_CLIENTS; i++) {
	if (!VCS_ACTIVE(vs->vcs[i]))
	    continue;
	vcs = vs->vcs[i];

	vcs->vpm.vpm_bell++;
	vnc_write_pending(vcs);
    }
}

static void vnc_send_resize(DisplayState *ds)
{
    VncState *vs = ds->opaque;
    struct VncClientState *vcs;
    int i;

    if (!vs->send_resize)
	return;

    dprintf("send resize\n");
    for (i = 0; i < MAX_CLIENTS; i++) {
	if (!VCS_ACTIVE(vs->vcs[i]))
	    continue;
	vcs = vs->vcs[i];

	vcs->vpm.vpm_resize = 1;
	vnc_write_pending(vcs);
    }
}

static void vnc_flush_region_updates(struct vnc_pending_messages *vpm)
{
    struct vnc_pm_region_update *rup;
    
    while (vpm->vpm_region_updates) {
	rup = vpm->vpm_region_updates;
	vpm->vpm_region_updates = rup->next;
	free(rup);
    }
    vpm->vpm_region_updates_last = &vpm->vpm_region_updates;
}

static void vnc_reset_pending_messages(struct vnc_pending_messages *vpm)
{
    vpm->vpm_resize = 0;
    vpm->vpm_bell = 0;
    vpm->vpm_server_cut_text = 0;
    vnc_flush_region_updates(vpm);
}

static void vnc_dpy_resize(DisplayState *ds, int w, int h)
{
    VncState *vs = ds->opaque;
    int o, i;

    for (i = 0; i < MAX_CLIENTS; i++) {
	if (!VCS_ACTIVE(vs->vcs[i]))
	    continue;
	vnc_flush_region_updates(&vs->vcs[i]->vpm);
    }
    dprintf("dpy resize w %d->%d h %d->%d depth %d\n", ds->width, w,
	    ds->height, h, vs->depth);

    if (w != ds->width || h != ds->height || w * vs->depth != ds->linesize) {
	free(ds->data);
	free(vs->old_data);
	free(vs->dirty_row);
	free(vs->update_row);
	ds->data = qemu_mallocz(w * h * vs->depth);
	vs->old_data = qemu_mallocz(w * h * vs->depth);
	vs->dirty_row = qemu_mallocz(h * sizeof(vs->dirty_row[0]));
	vs->update_row = qemu_mallocz(h * sizeof(vs->dirty_row[0]));

	if (ds->data == NULL || vs->old_data == NULL ||
	    vs->dirty_row == NULL || vs->update_row == NULL) {
	    fprintf(stderr, "vnc: memory allocation failed\n");
	    exit(1);
	}
    }

    if (ds->depth != vs->depth * 8) {
        ds->depth = vs->depth * 8;
	if (ds->hw_refresh)
	    ds->hw_refresh(ds);
    }
    ds->width = w;
    ds->height = h;
    ds->linesize = w * vs->depth;
    vs->dirty_pixel_shift = 0;
    for (o = DIRTY_PIXEL_BITS; o < ds->width; o *= 2)
	vs->dirty_pixel_shift++;
    if (ds->width != w || ds->height != h)
	vnc_send_resize(ds);
    framebuffer_set_updated(vs, 0, 0, ds->width, ds->height);
}

/* fastest code */
static void vnc_write_pixels_copy(struct VncClientState *vcs, void *pixels,
				  int size)
{
    vnc_write(vcs, pixels, size);
}

/* slowest but generic code. */
static void vnc_convert_pixel(struct VncClientState *vcs, uint8_t *buf,
			      uint32_t v)
{
    unsigned int r, g, b;

    r = (v >> vcs->red_shift1) & vcs->red_max;
    g = (v >> vcs->green_shift1) & vcs->green_max;
    b = (v >> vcs->blue_shift1) & vcs->blue_max;
    v = (r << vcs->red_shift) | 
        (g << vcs->green_shift) | 
        (b << vcs->blue_shift);
    switch(vcs->pix_bpp) {
    case 1:
        buf[0] = v;
        break;
    case 2:
        if (vcs->pix_big_endian) {
            buf[0] = v >> 8;
            buf[1] = v;
        } else {
            buf[1] = v >> 8;
            buf[0] = v;
        }
        break;
    default:
    case 4:
        if (vcs->pix_big_endian) {
            buf[0] = v >> 24;
            buf[1] = v >> 16;
            buf[2] = v >> 8;
            buf[3] = v;
        } else {
            buf[3] = v >> 24;
            buf[2] = v >> 16;
            buf[1] = v >> 8;
            buf[0] = v;
        }
        break;
    }
}

static void vnc_write_pixels_generic(struct VncClientState *vcs,
				     void *pixels1, int size)
{
    uint32_t *pixels = pixels1;
    uint8_t buf[4];
    int n, i;

    n = size >> 2;
    for(i = 0; i < n; i++) {
<<<<<<< HEAD
        vnc_convert_pixel(vcs, buf, pixels[i]);
        vnc_write(vcs, buf, vcs->pix_bpp);
=======
        vnc_convert_pixel(vs, buf, pixels[i]);
        vnc_write(vs, buf, vs->pix_bpp);
    }
}

unsigned char cursorbmsk[16]={
	0xff, /* 11111111 */
	0x3c, /* 00111100 */
	0x18, /* 00011000 */
	0x18, /* 00011000 */
	0x18, /* 00011000 */
	0x18, /* 00011000 */
	0x18, /* 00011000 */
	0x18, /* 00011000 */
	0x18, /* 00011000 */
	0x18, /* 00011000 */
	0x18, /* 00011000 */
	0x18, /* 00011000 */
	0x18, /* 00011000 */
	0x18, /* 00011000 */
	0x3c, /* 00111100 */
	0xff, /* 11111111 */
};

#define SETONE(A) *cur++=A
#define SETFOUR(A) SETONE(A);SETONE(A);SETONE(A);SETONE(A);

static void send_custom_cursor(VncState *vs)
{

    unsigned char* cursorcur, *cur;
    unsigned int size,i,j;
    const unsigned char grayshade=0xc0;

    if (vs->has_cursor_encoding != 1)
	return;

    size=sizeof(cursorbmsk)*8*4;
    cursorcur=malloc(size);
    if (cursorcur == NULL)
	return;

    cur=cursorcur;

    for(i=0;i<sizeof(cursorbmsk);i++) {
	for(j=0;j<8;j++) {
	    if (cursorbmsk[i]&(1<<j)) {
		SETFOUR(grayshade);
	    }
	    else {
		SETFOUR(0);
	    }
	}
    }

    vnc_write_u16(vs, 0);
    vnc_write_u16(vs, 1); /* number of rects */

    /* width 8, height - number of bytes in mask, hotspot in the middle */
    vnc_framebuffer_update( vs, 8/2, sizeof(cursorbmsk), 8, sizeof(cursorbmsk), -239 );
    vnc_write_pixels_generic(vs, cursorcur, size);
    vnc_write(vs, cursorbmsk, sizeof(cursorbmsk));
    vnc_flush(vs);
}

static void send_framebuffer_update_raw(VncState *vs, int x, int y, int w, int h)
{
    int i;
    uint8_t *row;

    vnc_framebuffer_update(vs, x, y, w, h, 0);

    row = vs->ds->data + y * vs->ds->linesize + x * vs->depth;
    for (i = 0; i < h; i++) {
	vs->write_pixels(vs, row, w * vs->depth);
	row += vs->ds->linesize;
>>>>>>> ce17843d
    }
}

static void hextile_enc_cord(uint8_t *ptr, int x, int y, int w, int h)
{
    ptr[0] = ((x & 0x0F) << 4) | (y & 0x0F);
    ptr[1] = (((w - 1) & 0x0F) << 4) | ((h - 1) & 0x0F);
}

#define BPP 8
#include "vnchextile.h"
#undef BPP

#define BPP 16
#include "vnchextile.h"
#undef BPP

#define BPP 32
#include "vnchextile.h"
#undef BPP

#define GENERIC
#define BPP 32
#include "vnchextile.h"
#undef BPP
#undef GENERIC

static void send_framebuffer_update(VncState *vs, int x, int y, int w, int h)
{
    struct vnc_pm_region_update *rup;
    int i;

    for (i = 0; i < MAX_CLIENTS; i++) {
	if (!VCS_ACTIVE(vs->vcs[i]))
	    continue;

	rup = malloc(sizeof(struct vnc_pm_region_update));
	if (rup == NULL)
	    continue;			/* XXX */

	rup->next = NULL;
	rup->x = x;
	rup->y = y;
	rup->w = w;
	rup->h = h;

	*vs->vcs[i]->vpm.vpm_region_updates_last = rup;
	vs->vcs[i]->vpm.vpm_region_updates_last = &rup->next;
	dprintf("created rup %d %p %d %d %d %d %d %d\n", vs->vcs[i]->csock,
		rup, x, y, w, h, vs->vcs[i]->pix_bpp, vs->depth);
    }
}

static int find_update_height(VncState *vs, int y, int maxy, int last_x, int x)
{
    int h;

    for (h = 1; y + h < maxy; h++) {
	int tmp_x;
	if (!(vs->update_row[y + h] & (1ULL << last_x)))
	    break;
	for (tmp_x = last_x; tmp_x < x; tmp_x++)
	    vs->update_row[y + h] &= ~(1ULL << tmp_x);
    }

    return h;
}

static void _vnc_update_client(void *opaque)
{
    VncState *vs = opaque;
    int64_t now;
    int y;
    uint8_t *row;
    uint8_t *old_row;
    uint64_t width_mask;
    int maxx, maxy;
    int tile_bytes = vs->depth * DP2X(vs, 1);
    int new_rectangles;

    now = vs->ds->get_clock();

    if (vs->ds->width != DP2X(vs, DIRTY_PIXEL_BITS))
	width_mask = (1ULL << X2DP_UP(vs, vs->ds->width)) - 1;
    else
	width_mask = ~(0ULL);

    /* Walk through the dirty map and eliminate tiles that really
       aren't dirty */
    row = vs->ds->data;
    old_row = vs->old_data;

    for (y = 0; y < vs->ds->height; y++) {
	if (vs->dirty_row[y] & width_mask) {
	    int x;
	    uint8_t *ptr, *old_ptr;

	    ptr = row;
	    old_ptr = old_row;

	    for (x = 0; x < X2DP_UP(vs, vs->ds->width); x++) {
		if (vs->dirty_row[y] & (1ULL << x)) {
		    if (memcmp(old_ptr, ptr, tile_bytes)) {
			vs->has_update = 1;
			vs->update_row[y] |= (1ULL << x);
			memcpy(old_ptr, ptr, tile_bytes);
		    }
		    vs->dirty_row[y] &= ~(1ULL << x);
		}

		ptr += tile_bytes;
		old_ptr += tile_bytes;
	    }
	}
  
	row += vs->ds->linesize;
	old_row += vs->ds->linesize;
    }

    if (!vs->has_update || vs->visible_y >= vs->ds->height ||
	vs->visible_x >= vs->ds->width)
	goto backoff;

    vnc_send_resize(vs->ds);

    maxy = vs->visible_y + vs->visible_h;
    if (maxy > vs->ds->height)
	maxy = vs->ds->height;
    maxx = vs->visible_x + vs->visible_w;
    if (maxx > vs->ds->width)
	maxx = vs->ds->width;

    new_rectangles = 0;

    for (y = vs->visible_y; y < maxy; y++) {
	int x;
	int last_x = -1;
	for (x = X2DP_DOWN(vs, vs->visible_x);
	     x < X2DP_UP(vs, maxx); x++) {
	    if (vs->update_row[y] & (1ULL << x)) {
		if (last_x == -1)
		    last_x = x;
		vs->update_row[y] &= ~(1ULL << x);
	    } else {
		if (last_x != -1) {
		    int h = find_update_height(vs, y, maxy, last_x, x);
		    if (h != 0) {
			send_framebuffer_update(vs, DP2X(vs, last_x), y,
						DP2X(vs, (x - last_x)), h);
			new_rectangles++;
		    }
		}
		last_x = -1;
	    }
	}
	if (last_x != -1) {
	    int h = find_update_height(vs, y, maxy, last_x, x);
	    if (h != 0) {
		send_framebuffer_update(vs, DP2X(vs, last_x), y,
					DP2X(vs, (x - last_x)), h);
		new_rectangles++;
	    }
	}
    }
    if (new_rectangles == 0)
	goto backoff;

    vnc_write_pending_all(vs);

    vs->update_requested = 0;
    vs->has_update = 0;
    vs->last_update_time = now;

    vs->timer_interval /= 2;
    if (vs->timer_interval < VNC_REFRESH_INTERVAL_BASE)
	vs->timer_interval = VNC_REFRESH_INTERVAL_BASE;

    return;

 backoff:
    /* No update -> back off a bit */
    vs->timer_interval += VNC_REFRESH_INTERVAL_INC;
    if (vs->timer_interval > VNC_REFRESH_INTERVAL_MAX) {
	vs->timer_interval = VNC_REFRESH_INTERVAL_MAX;
	if (now - vs->last_update_time >= VNC_MAX_UPDATE_INTERVAL) {
	    /* Send a null update.  If the client is no longer
	       interested (e.g. minimised) it'll ignore this, and we
	       can stop scanning the buffer until it sends another
	       update request. */
	    /* It turns out that there's a bug in realvncviewer 4.1.2
	       which means that if you send a proper null update (with
	       no update rectangles), it gets a bit out of sync and
	       never sends any further requests, regardless of whether
	       it needs one or not.  Fix this by sending a single 1x1
	       update rectangle instead. */
            vnc_send_resize(vs->ds);
            dprintf("send null update\n");
	    send_framebuffer_update(vs, 0, 0, 1, 1);
	    vnc_write_pending_all(vs);
	    vs->last_update_time = now;
	    return;
	}
    }
    vs->update_requested = 1;
    vs->ds->set_timer(vs->timer, now + vs->timer_interval);
    return;
}

static void vnc_set_server_text(DisplayState *ds, char *text)
{
    VncState *vs = ds->opaque;
    int i;

    if (vs->server_cut_text)
	free(vs->server_cut_text);
    vs->server_cut_text = text;
    for (i = 0; i < MAX_CLIENTS; i++)
	if (VCS_ACTIVE(vs->vcs[i]))
	    vs->vcs[i]->vpm.vpm_server_cut_text = 1;
    dprintf("set server text %s\n", vs->server_cut_text);
}

static void vnc_update_client(void *opaque)
{
    VncState *vs = opaque;

    vs->ds->dpy_refresh(vs->ds);
    _vnc_update_client(vs);
}

static void vnc_timer_init(VncState *vs)
{
    if (vs->timer == NULL) {
        vs->update_requested = 1;
	vs->timer = vs->ds->init_timer(vnc_update_client, vs);
	vs->timer_interval = VNC_REFRESH_INTERVAL_BASE;
    }
}

static void vnc_dpy_refresh(DisplayState *ds)
{
    if (ds->hw_update)
	ds->hw_update(ds->hw_opaque);
}

#if 0
static int vnc_listen_poll(void *opaque)
{
    return 1;
}
#endif

static void buffer_reserve(Buffer *buffer, size_t len)
{
    if ((buffer->capacity - buffer->offset) < len) {
	buffer->capacity += (len + 1024);
	buffer->buffer = realloc(buffer->buffer, buffer->capacity);
	if (buffer->buffer == NULL) {
	    fprintf(stderr, "vnc: out of memory\n");
	    exit(1);
	}
    }
}

static int buffer_empty(Buffer *buffer)
{
    return buffer->offset == 0;
}

static uint8_t *buffer_end(Buffer *buffer)
{
    return buffer->buffer + buffer->offset;
}

static void buffer_reset(Buffer *buffer)
{
    buffer->offset = 0;
}

static void buffer_append(Buffer *buffer, const void *data, size_t len)
{
    memcpy(buffer->buffer + buffer->offset, data, len);
    buffer->offset += len;
}

static int vnc_client_io_error(struct VncClientState *vcs, int ret,
			       int last_errno)
{
    struct VncState *vs = vcs->vs;

    if (ret != 0 && ret != -1)
	return ret;

    if (ret == -1 && (last_errno == EINTR || last_errno == EAGAIN))
	return 0;

    dprintf("vnc_client_io_error on %d\n", vcs->csock);
    vs->ds->set_fd_handler(vcs->csock, NULL, NULL, NULL, NULL);
    closesocket(vcs->csock);
    vcs->csock = -1;
    buffer_reset(&vcs->input);
    buffer_reset(&vcs->output);
    vnc_reset_pending_messages(&vcs->vpm);
    vcs->pix_bpp = 0;
    return 0;
}

static void vnc_client_error(struct VncClientState *vcs)
{
    vnc_client_io_error(vcs, -1, EINVAL);
}

static int vnc_process_messages(struct VncClientState *vcs)
{
    struct vnc_pending_messages *vpm;
    struct VncState *vs = vcs->vs;

    vpm = &vcs->vpm;
    if (vpm == NULL)
	return 0;

    dprintf("processing messages\n");
    if (vpm->vpm_resize) {
	dprintf("++ resize\n");
	vnc_write_u8(vcs, 0);  /* msg id */
	vnc_write_u8(vcs, 0);
	vnc_write_u16(vcs, 1); /* number of rects */
	vnc_framebuffer_update(vcs, 0, 0, vs->ds->width, vs->ds->height, -223);
	vpm->vpm_resize = 0;
    }
    while (vpm->vpm_bell) {
	dprintf("++ bell\n");
	vnc_write_u8(vcs, 2);  /* msg id */
	vpm->vpm_bell--;
    }
    if (vpm->vpm_server_cut_text) {
	char pad[3] = { 0, 0, 0 };
	dprintf("++ cut text\n");
	vnc_write_u8(vcs, 3);	/* ServerCutText */
	vnc_write(vcs, pad, 3);	/* padding */
	vnc_write_u32(vcs, strlen(vs->server_cut_text));	/* length */
	vnc_write(vcs, vs->server_cut_text,
		  strlen(vs->server_cut_text)); /* text */
	vpm->vpm_server_cut_text = 0;
    }
    if (vpm->vpm_region_updates) {
	uint16_t n_rects;
	struct vnc_pm_region_update *rup;

	/* Count rectangles */
	n_rects = 0;
	for (rup = vpm->vpm_region_updates; rup; rup = rup->next)
	    n_rects++;
	dprintf("sending %d rups\n", n_rects);

	vnc_write_u8(vcs, 0);  /* msg id */
	vnc_write_u8(vcs, 0);
	vnc_write_u16(vcs, n_rects);
	while (vpm->vpm_region_updates) {
	    int i, j, stride;
	    uint8_t *row;
	    rup = vpm->vpm_region_updates;
	    vpm->vpm_region_updates = rup->next;
	    vnc_framebuffer_update(vcs, rup->x, rup->y, rup->w, rup->h,
				   vcs->has_hextile ? 5 : 0);
	    row = vs->old_data + rup->y * vs->ds->linesize +
		rup->x * vs->depth;
	    stride = vs->ds->linesize;
	    if (vcs->has_hextile) {
		int has_fg, has_bg;
		uint32_t last_fg32, last_bg32;
		has_fg = has_bg = 0;
		for (j = 0; j < rup->h; j += 16) {
		    for (i = 0; i < rup->w; i += 16) {
			vcs->send_hextile_tile(vcs, row + i * vs->depth,
					      stride,
					      MIN(16, rup->w - i),
					      MIN(16, rup->h - j),
					      &last_bg32, &last_fg32,
					      &has_bg, &has_fg);
		    }
		    row += 16 * stride;
		}
	    } else {
		for (i = 0; i < rup->h; i++) {
		    vcs->write_pixels(vcs, row, rup->w * vs->depth);
		    row += stride;
		}
	    }
	    dprintf("-- sent rup %p %d %d %d %d\n", rup, rup->x, rup->y,
		    rup->w, rup->h);
	    free(rup);
	}
	vpm->vpm_region_updates_last = &vpm->vpm_region_updates;
    }
    return vcs->output.offset;
}

static void vnc_client_write(void *opaque)
{
    long ret;
    struct VncClientState *vcs = opaque;
    struct VncState *vs = vcs->vs;

    while (1) {
	if (vcs->output.offset == 0 && vnc_process_messages(vcs) == 0) {
	    dprintf("disable write\n");
	    vs->ds->set_fd_handler(vcs->csock, NULL, vnc_client_read, NULL,
				   vcs);
	    break;
	}

	dprintf("write %d\n", vcs->output.offset);
	ret = send(vcs->csock, vcs->output.buffer, vcs->output.offset, 0);
	ret = vnc_client_io_error(vcs, ret, socket_error());
	if (!ret) {
	    dprintf("write error %d with %d\n", errno, vcs->output.offset);
	    return;
	}

	memmove(vcs->output.buffer, vcs->output.buffer + ret,
		vcs->output.offset - ret);
	vcs->output.offset -= ret;

	if (vcs->output.offset)
	    break;
    }
}

static void vnc_read_when(struct VncClientState *vcs, VncReadEvent *func,
			  size_t expecting)
{
    vcs->read_handler = func;
    vcs->read_handler_expect = expecting;
}

static void vnc_client_read(void *opaque)
{
    struct VncClientState *vcs = opaque;
    long ret;

    buffer_reserve(&vcs->input, 4096);

    ret = recv(vcs->csock, buffer_end(&vcs->input), 4096, 0);
    ret = vnc_client_io_error(vcs, ret, socket_error());
    if (!ret)
	return;

    vcs->input.offset += ret;

    while (vcs->read_handler &&
	   vcs->input.offset >= vcs->read_handler_expect) {
	size_t len = vcs->read_handler_expect;
	int ret;

	ret = vcs->read_handler(vcs, vcs->input.buffer, len);
	if (vcs->csock == -1)
	    return;

	if (!ret) {
	    memmove(vcs->input.buffer, vcs->input.buffer + len,
		    vcs->input.offset - len);
	    vcs->input.offset -= len;
	} else {
	    assert(ret > vcs->read_handler_expect);
	    vcs->read_handler_expect = ret;
	}
    }
}

static inline void vnc_write_pending(struct VncClientState *vcs)
{
    struct VncState *vs = vcs->vs;

    if (buffer_empty(&vcs->output)) {
	dprintf("enable write\n");
	vs->ds->set_fd_handler(vcs->csock, NULL, vnc_client_read,
			       vnc_client_write, vcs);
    }
}

static inline void vnc_write_pending_all(struct VncState *vs)
{
    int i;

    for (i = 0; i < MAX_CLIENTS; i++)
	if (VCS_ACTIVE(vs->vcs[i]))
	    vnc_write_pending(vs->vcs[i]);
}

static void vnc_write(struct VncClientState *vcs, const void *data, size_t len)
{
    buffer_reserve(&vcs->output, len);

    vnc_write_pending(vcs);

    buffer_append(&vcs->output, data, len);
}

static void vnc_write_s32(struct VncClientState *vcs, int32_t value)
{
    vnc_write_u32(vcs, *(uint32_t *)&value);
}

static void vnc_write_u32(struct VncClientState *vcs, uint32_t value)
{
    uint8_t buf[4];

    buf[0] = (value >> 24) & 0xFF;
    buf[1] = (value >> 16) & 0xFF;
    buf[2] = (value >>  8) & 0xFF;
    buf[3] = value & 0xFF;

    vnc_write(vcs, buf, 4);
}

static void vnc_write_u16(struct VncClientState *vcs, uint16_t value)
{
    uint8_t buf[2];

    buf[0] = (value >> 8) & 0xFF;
    buf[1] = value & 0xFF;

    vnc_write(vcs, buf, 2);
}

static void vnc_write_u8(struct VncClientState *vcs, uint8_t value)
{
    vnc_write(vcs, &value, 1);
}

static void vnc_flush(struct VncClientState *vcs)
{
    if (vcs->output.offset)
	vnc_client_write(vcs);
}

static uint8_t read_u8(uint8_t *data, size_t offset)
{
    return data[offset];
}

static uint16_t read_u16(uint8_t *data, size_t offset)
{
    return ntohs(*(uint16_t *)(data + offset));
}

static uint32_t read_u32(uint8_t *data, size_t offset)
{
    return ntohl(*(uint32_t *)(data + offset));
}

static int32_t read_s32(uint8_t *data, size_t offset)
{
    return (int32_t)read_u32(data, offset);
}

static void client_cut_text(VncState *vs, size_t len, char *text)
{
}

static void check_pointer_type_change(struct VncClientState *vcs, int absolute)
{
    struct VncState *vs = vcs->vs;
    if (vcs->has_pointer_type_change && vcs->absolute != absolute) {
	dprintf("pointer type change\n");
	vnc_write_u8(vcs, 0);
	vnc_write_u8(vcs, 0);
	vnc_write_u16(vcs, 1);
	vnc_framebuffer_update(vcs, absolute, 0,
			       vs->ds->width, vs->ds->height, -257);
	vnc_flush(vcs);
    }
    vcs->absolute = absolute;
}

static void pointer_event(struct VncClientState *vcs, int button_mask,
			  int x, int y)
{
    struct VncState *vs = vcs->vs;
    int buttons = 0;
    int dz = 0;

    if (button_mask & 0x01)
	buttons |= MOUSE_EVENT_LBUTTON;
    if (button_mask & 0x02)
	buttons |= MOUSE_EVENT_MBUTTON;
    if (button_mask & 0x04)
	buttons |= MOUSE_EVENT_RBUTTON;
    /* scrolling wheel events */
    if (button_mask & 0x08)
	dz = -1;
    if (button_mask & 0x10)
	dz = 1;

    if (vcs->absolute) {
	vs->ds->mouse_event(x * 0x7FFF / vs->ds->width,
			    y * 0x7FFF / vs->ds->height,
			    dz, buttons, vs->ds->mouse_opaque);
    } else if (vcs->has_pointer_type_change) {
	x -= 0x7FFF;
	y -= 0x7FFF;

	vs->ds->mouse_event(x, y, dz, buttons, vs->ds->mouse_opaque);
    } else {
	if (vcs->last_x != -1)
	    vs->ds->mouse_event(x - vcs->last_x,
				y - vcs->last_y,
				dz, buttons,
				vs->ds->mouse_opaque);
	vcs->last_x = x;
	vcs->last_y = y;
    }

    check_pointer_type_change(vcs,
			      vs->ds->mouse_is_absolute(vs->ds->mouse_opaque));
}

static void reset_keys(VncState *vs)
{
    int i;
    for(i = 0; i < 256; i++) {
        if (vs->modifiers_state[i]) {
            if (i & 0x80)
                vs->ds->kbd_put_keycode(0xe0);
            vs->ds->kbd_put_keycode(i | 0x80);
            vs->modifiers_state[i] = 0;
        }
    }
}

static void press_key(VncState *vs, int keysym)
{
    vs->ds->kbd_put_keycode(keysym2scancode(vs->kbd_layout, keysym) & 0x7f);
    vs->ds->kbd_put_keycode(keysym2scancode(vs->kbd_layout, keysym) | 0x80);
}

static void do_key_event(VncState *vs, int down, uint32_t sym)
{
    int keycode;

    keycode = keysym2scancode(vs->kbd_layout, sym & 0xFFFF);
    
    /* QEMU console switch */
    switch(keycode) {
    case 0x2a:                          /* Left Shift */
    case 0x36:                          /* Right Shift */
    case 0x1d:                          /* Left CTRL */
    case 0x9d:                          /* Right CTRL */
    case 0x38:                          /* Left ALT */
    case 0xb8:                          /* Right ALT */
        if (down)
            vs->modifiers_state[keycode] = 1;
        else
            vs->modifiers_state[keycode] = 0;
        break;
    case 0x02 ... 0x0a: /* '1' to '9' keys */ 
        if (down && vs->modifiers_state[0x1d] && vs->modifiers_state[0x38]) {
            /* Reset the modifiers sent to the current console */
            reset_keys(vs);
            // console_select(keycode - 0x02);
            return;
        }
        break;
    case 0x45:			/* NumLock */
	if (!down)
	    vs->modifiers_state[keycode] ^= 1;
	break;
    }

    if (keycodeIsKeypad(vs->kbd_layout, keycode)) {
        /* If the numlock state needs to change then simulate an additional
           keypress before sending this one.  This will happen if the user
           toggles numlock away from the VNC window.
        */
        if (keysymIsNumlock(vs->kbd_layout, sym & 0xFFFF)) {
	    if (!vs->modifiers_state[0x45]) {
		vs->modifiers_state[0x45] = 1;
		press_key(vs, 0xff7f);
	    }
	} else {
	    if (vs->modifiers_state[0x45]) {
		vs->modifiers_state[0x45] = 0;
		press_key(vs, 0xff7f);
	    }
        }
    }

    if (vs->ds->graphic_mode) {
        if (keycode & 0x80)
            vs->ds->kbd_put_keycode(0xe0);
        if (down)
            vs->ds->kbd_put_keycode(keycode & 0x7f);
        else
            vs->ds->kbd_put_keycode(keycode | 0x80);
    } else {
        /* QEMU console emulation */
        if (down) {
	    int mod = 0;
	    if (vs->modifiers_state[0x1d] || vs->modifiers_state[0x9d])
		mod += QEMU_KEY_MOD_CTRL;
            switch (keycode) {
            case 0x2a:                          /* Left Shift */
            case 0x36:                          /* Right Shift */
            case 0x1d:                          /* Left CTRL */
            case 0x9d:                          /* Right CTRL */
            case 0x38:                          /* Left ALT */
            case 0xb8:                          /* Right ALT */
                break;
            case 0xc8:
                vs->ds->kbd_put_keysym(QEMU_KEY_UP + mod);
                break;
            case 0xd0:
                vs->ds->kbd_put_keysym(QEMU_KEY_DOWN + mod);
                break;
            case 0xcb:
                vs->ds->kbd_put_keysym(QEMU_KEY_LEFT + mod);
                break;
            case 0xcd:
                vs->ds->kbd_put_keysym(QEMU_KEY_RIGHT + mod);
                break;
            case 0xd3:
                vs->ds->kbd_put_keysym(QEMU_KEY_DELETE + mod);
                break;
            case 0xc7:
                vs->ds->kbd_put_keysym(QEMU_KEY_HOME + mod);
                break;
            case 0xcf:
                vs->ds->kbd_put_keysym(QEMU_KEY_END + mod);
                break;
            case 0xc9:
                vs->ds->kbd_put_keysym(QEMU_KEY_PAGEUP + mod);
                break;
            case 0xd1:
                vs->ds->kbd_put_keysym(QEMU_KEY_PAGEDOWN + mod);
                break;
            default:
		if (vs->modifiers_state[0x1d] || vs->modifiers_state[0x9d])
		    sym &= 0x1f;
                vs->ds->kbd_put_keysym(sym);
                break;
            }
        }
    }
}

static void key_event(VncState *vs, int down, uint32_t sym)
{
    if (sym >= 'A' && sym <= 'Z' && vs->ds->graphic_mode)
	sym = sym - 'A' + 'a';
    do_key_event(vs, down, sym);
}

static void scan_event(VncState *vs, int down, uint32_t code)
{

    /* Prefix with 0xe0 if high bit set, except for NumLock key. */
    if (code & 0x80 && code != 0xc5)
	vs->ds->kbd_put_keycode(0xe0);
    if (down)
	vs->ds->kbd_put_keycode(code & 0x7f);
    else
	vs->ds->kbd_put_keycode(code | 0x80);
}

static void framebuffer_set_updated(VncState *vs, int x, int y, int w, int h)
{

    set_bits_in_row(vs, vs->update_row, x, y, w, h);

    vs->has_update = 1;
}

static void framebuffer_update_request(struct VncClientState *vcs,
				       int incremental,
				       int x_position, int y_position,
				       int w, int h)
{
    struct VncState *vs = vcs->vs;
    if (!incremental)
	framebuffer_set_updated(vs, x_position, y_position, w, h);
    /* XXX */
    vs->visible_x = 0;
    vs->visible_y = 0;
    vs->visible_w = vs->ds->width;
    vs->visible_h = vs->ds->height;
    vs->update_requested = 1;

    vs->ds->set_timer(vs->timer, vs->ds->get_clock());
}

static void set_encodings(struct VncClientState *vcs, int32_t *encodings,
			  size_t n_encodings)
{
    struct VncState *vs = vcs->vs;
    int i;

<<<<<<< HEAD
    vcs->has_hextile = 0;
    vcs->has_resize = 0;
    vcs->has_pointer_type_change = 0;
    vcs->absolute = -1;
=======
    vs->has_hextile = 0;
    vs->has_resize = 0;
    vs->has_pointer_type_change = 0;
    vs->has_cursor_encoding = 0;
    vs->absolute = -1;
    vs->ds->dpy_copy = NULL;
>>>>>>> ce17843d

    for (i = n_encodings - 1; i >= 0; i--) {
	switch (encodings[i]) {
	case 0: /* Raw */
	    vcs->has_hextile = 0;
	    break;
	case 5: /* Hextile */
	    vcs->has_hextile = 1;
	    break;
	case -223: /* DesktopResize */
	    vcs->has_resize = 1;
	    break;
	case -239: /* Cursor Pseud-Encoding */
	    vs->has_cursor_encoding = 1;
	    break;
	case -257:
	    vcs->has_pointer_type_change = 1;
	    break;
	default:
	    break;
	}
    }

    check_pointer_type_change(vcs,
			      vs->ds->mouse_is_absolute(vs->ds->mouse_opaque));
}

static int compute_nbits(unsigned int val)
{
    int n;
    n = 0;
    while (val != 0) {
        n++;
        val >>= 1;
    }
    return n;
}

static void set_pixel_format(struct VncClientState *vcs,
			     int bits_per_pixel, int depth,
			     int big_endian_flag, int true_color_flag,
			     int red_max, int green_max, int blue_max,
			     int red_shift, int green_shift, int blue_shift)
{
    struct VncState *vs = vcs->vs;
    int host_big_endian_flag;

#ifdef WORDS_BIGENDIAN
    host_big_endian_flag = 1;
#else
    host_big_endian_flag = 0;
#endif
    if (!true_color_flag) {
    fail:
	vnc_client_error(vcs);
        return;
    }
    dprintf("pixel format bpp %d depth %d vs depth %d\n", bits_per_pixel,
	    depth, vs->depth);
    if (bits_per_pixel == 32 && 
        host_big_endian_flag == big_endian_flag &&
        red_max == 0xff && green_max == 0xff && blue_max == 0xff &&
        red_shift == 16 && green_shift == 8 && blue_shift == 0 &&
        bits_per_pixel == vs->depth * 8) {
        vcs->write_pixels = vnc_write_pixels_copy;
        vcs->send_hextile_tile = send_hextile_tile_32;
        dprintf("set pixel format bpp %d depth %d copy\n", bits_per_pixel,
		vs->depth);
    } else 
    if (bits_per_pixel == 16 && 
        host_big_endian_flag == big_endian_flag &&
        red_max == 31 && green_max == 63 && blue_max == 31 &&
        red_shift == 11 && green_shift == 5 && blue_shift == 0 &&
        bits_per_pixel == vs->depth * 8) {
        vcs->write_pixels = vnc_write_pixels_copy;
        vcs->send_hextile_tile = send_hextile_tile_16;
        dprintf("set pixel format bpp %d depth %d copy\n", bits_per_pixel,
		vs->depth);
    } else 
    if (bits_per_pixel == 8 && 
        red_max == 7 && green_max == 7 && blue_max == 3 &&
        red_shift == 5 && green_shift == 2 && blue_shift == 0 &&
        bits_per_pixel == vs->depth * 8) {
        vcs->write_pixels = vnc_write_pixels_copy;
        vcs->send_hextile_tile = send_hextile_tile_8;
        dprintf("set pixel format bpp %d depth %d copy\n", bits_per_pixel,
		vs->depth);
    } else 
    {
        /* generic and slower case */
        if (bits_per_pixel != 8 &&
            bits_per_pixel != 16 &&
            bits_per_pixel != 32)
            goto fail;
        vcs->red_shift = red_shift;
        vcs->red_max = red_max;
        vcs->red_shift1 = 24 - compute_nbits(red_max);
        vcs->green_shift = green_shift;
        vcs->green_max = green_max;
        vcs->green_shift1 = 16 - compute_nbits(green_max);
        vcs->blue_shift = blue_shift;
        vcs->blue_max = blue_max;
        vcs->blue_shift1 = 8 - compute_nbits(blue_max);
        vcs->pix_big_endian = big_endian_flag;
        vcs->write_pixels = vnc_write_pixels_generic;
        vcs->send_hextile_tile = send_hextile_tile_generic;
        dprintf("set pixel format bpp %d depth %d generic\n", bits_per_pixel,
                vs->depth);
    }
    vcs->pix_bpp = bits_per_pixel / 8;

    vnc_dpy_resize(vs->ds, vs->ds->width, vs->ds->height);

    if (vs->ds->hw_invalidate)
	vs->ds->hw_invalidate(vs->ds->hw_opaque);
    if (vs->ds->hw_update)
	vs->ds->hw_update(vs->ds->hw_opaque);
}

static int protocol_client_msg(struct VncClientState *vcs, uint8_t *data,
			       size_t len)
{
    struct VncState *vs = vcs->vs;
    int i;
    uint16_t limit;

    switch (data[0]) {
    case 0:
	if (len == 1)
	    return 20;

	set_pixel_format(vcs, read_u8(data, 4), read_u8(data, 5),
			 read_u8(data, 6), read_u8(data, 7),
			 read_u16(data, 8), read_u16(data, 10),
			 read_u16(data, 12), read_u8(data, 14),
			 read_u8(data, 15), read_u8(data, 16));
	break;
    case 2:
	if (len == 1)
	    return 4;

	if (len == 4) {
	    uint16_t v;
	    v = read_u16(data, 2);
	    if (v)
		return 4 + v * 4;
	}

	limit = read_u16(data, 2);
	for (i = 0; i < limit; i++) {
	    int32_t val = read_s32(data, 4 + (i * 4));
	    memcpy(data + 4 + (i * 4), &val, sizeof(val));
	}

<<<<<<< HEAD
	set_encodings(vcs, (int32_t *)(data + 4), limit);
=======
	set_encodings(vs, (int32_t *)(data + 4), limit);

	/* encodings available, immiedately update the cursor - if supported */
	send_custom_cursor(vs);
>>>>>>> ce17843d
	break;
    case 3:
	if (len == 1)
	    return 10;

	framebuffer_update_request(vcs, read_u8(data, 1), read_u16(data, 2),
				   read_u16(data, 4), read_u16(data, 6),
				   read_u16(data, 8));
	break;
    case 4:
	if (len == 1)
	    return 8;

        vs->update_requested = 1;
	vs->timer_interval = VNC_REFRESH_INTERVAL_BASE;
	vs->ds->set_timer(vs->timer, vs->ds->get_clock() + vs->timer_interval);
	key_event(vs, read_u8(data, 1), read_u32(data, 4));
	break;
    case 5:
	if (len == 1)
	    return 6;

        vs->update_requested = 1;
	vs->timer_interval = VNC_REFRESH_INTERVAL_BASE;
	vs->ds->set_timer(vs->timer, vs->ds->get_clock() + vs->timer_interval);
	pointer_event(vcs, read_u8(data, 1), read_u16(data, 2),
		      read_u16(data, 4));
	break;
    case 6:
	if (len == 1)
	    return 8;

	if (len == 8) {
	    uint32_t v;
	    v = read_u32(data, 4);
	    if (v)
		return 8 + v;
	}

	client_cut_text(vs, read_u32(data, 4), (char *)(data + 8));
	break;
    case 254: // Special case, sending keyboard scan codes
	if (len == 1)
	    return 8;

	vs->update_requested = 1;
	vs->timer_interval = VNC_REFRESH_INTERVAL_BASE;
	vs->ds->set_timer(vs->timer, vs->ds->get_clock() + vs->timer_interval);
	scan_event(vs, read_u8(data, 1), read_u32(data, 4));
	break;
    default:
	dprintf("Msg: %d\n", data[0]);
	vnc_client_error(vcs);
	break;
    }

    vnc_read_when(vcs, protocol_client_msg, 1);
    return 0;
}

static int protocol_client_init(struct VncClientState *vcs, uint8_t *data,
				size_t len)
{
    struct VncState *vs = vcs->vs;
    size_t l;
    char pad[3] = { 0, 0, 0 };

    if (vs->ds->hw_update)
	vs->ds->hw_update(vs->ds->hw_opaque);

    dprintf("client init\n");
    vnc_write_u16(vcs, vs->ds->width);
    vnc_write_u16(vcs, vs->ds->height);

    vnc_write_u8(vcs, vs->depth * 8); /* bits-per-pixel */
    vnc_write_u8(vcs, vs->depth * 8); /* depth */
#ifdef WORDS_BIGENDIAN
    vnc_write_u8(vcs, 1);             /* big-endian-flag */
#else
    vnc_write_u8(vcs, 0);             /* big-endian-flag */
#endif
    vnc_write_u8(vcs, 1);             /* true-color-flag */
    if (vs->depth == 4) {
	vnc_write_u16(vcs, 0xFF);     /* red-max */
	vnc_write_u16(vcs, 0xFF);     /* green-max */
	vnc_write_u16(vcs, 0xFF);     /* blue-max */
	vnc_write_u8(vcs, 16);        /* red-shift */
	vnc_write_u8(vcs, 8);         /* green-shift */
	vnc_write_u8(vcs, 0);         /* blue-shift */
        vcs->send_hextile_tile = send_hextile_tile_32;
    } else if (vs->depth == 2) {
	vnc_write_u16(vcs, 31);       /* red-max */
	vnc_write_u16(vcs, 63);       /* green-max */
	vnc_write_u16(vcs, 31);       /* blue-max */
	vnc_write_u8(vcs, 11);        /* red-shift */
	vnc_write_u8(vcs, 5);         /* green-shift */
	vnc_write_u8(vcs, 0);         /* blue-shift */
        vcs->send_hextile_tile = send_hextile_tile_16;
    } else if (vs->depth == 1) {
        /* XXX: change QEMU pixel 8 bit pixel format to match the VNC one ? */
	vnc_write_u16(vcs, 7);        /* red-max */
	vnc_write_u16(vcs, 7);        /* green-max */
	vnc_write_u16(vcs, 3);        /* blue-max */
	vnc_write_u8(vcs, 5);         /* red-shift */
	vnc_write_u8(vcs, 2);         /* green-shift */
	vnc_write_u8(vcs, 0);         /* blue-shift */
        vcs->send_hextile_tile = send_hextile_tile_8;
    }
    vcs->write_pixels = vnc_write_pixels_copy;

    vnc_write(vcs, pad, 3);           /* padding */

    l = strlen(vs->title); 
    vnc_write_u32(vcs, l);
    vnc_write(vcs, vs->title, l);

    vnc_flush(vcs);

    vnc_read_when(vcs, protocol_client_msg, 1);

    return 0;
}

static int protocol_response(struct VncClientState *vcs,
			     uint8_t *client_response, size_t len)
{
    unsigned char cryptchallenge[AUTHCHALLENGESIZE];
    unsigned char key[8];
    int passwdlen, i, j;

    memcpy(cryptchallenge, challenge, AUTHCHALLENGESIZE);

    /* Calculate the sent challenge */
    passwdlen = strlen(vncpasswd);
    for (i=0; i<8; i++)
	key[i] = i<passwdlen ? vncpasswd[i] : 0;
    deskey(key, EN0);
    for (j = 0; j < AUTHCHALLENGESIZE; j += 8)
	des(cryptchallenge+j, cryptchallenge+j);

    /* Check the actual response */
    if (memcmp(cryptchallenge, client_response, AUTHCHALLENGESIZE) != 0) {
	/* password error */
	vnc_write_u32(vcs, 1);
	vnc_write_u32(vcs, 22);
	vnc_write(vcs, "Authentication failure", 22);
	vnc_flush(vcs);
	fprintf(stderr, "VNC Password error.\n");
	vnc_client_error(vcs);
	return 0;
    }

    dprintf("protocol response\n");
    vnc_write_u32(vcs, 0);
    vnc_flush(vcs);

    vnc_read_when(vcs, protocol_client_init, 1);

    return 0;
}

static int protocol_version(struct VncClientState *vcs, uint8_t *version,
			    size_t len)
{
    extern char vncpasswd[64];
    extern unsigned char challenge[AUTHCHALLENGESIZE];
    char local[13];
    int  support, maj, min;

    memcpy(local, version, 12);
    local[12] = 0;

    /* protocol version check */
    if (sscanf(local, "RFB %03d.%03d\n", &maj, &min) != 2) {
	fprintf(stderr, "Protocol version error.\n");
	vnc_client_error(vcs);
	return 0;
    }

    support = 0;
    if (maj == 3) {
	if (min == 3 || min ==4) {
	    support = 1;
	}
    }

    if (! support) {
	fprintf(stderr, "Client uses unsupported protocol version %d.%d.\n",
		maj, min);
	vnc_client_error(vcs);
	return 0;
    }

    dprintf("authentication\n");
    if (*vncpasswd == '\0') {
	/* AuthType is None */
	vnc_write_u32(vcs, 1);
	vnc_flush(vcs);
	vnc_read_when(vcs, protocol_client_init, 1);
    } else {
	/* AuthType is VncAuth */
	vnc_write_u32(vcs, 2);

	/* Challenge-Responce authentication */
	/* Send Challenge */
	make_challenge(challenge, AUTHCHALLENGESIZE);
	vnc_write(vcs, challenge, AUTHCHALLENGESIZE);
	vnc_flush(vcs);
	vnc_read_when(vcs, protocol_response, AUTHCHALLENGESIZE);
    }

    return 0;
}

static void vnc_listen_read(void *opaque)
{
    VncState *vs = opaque;
    struct VncClientState *vcs;
    struct sockaddr_in addr;
    socklen_t addrlen = sizeof(addr);
    int new_sock;
    int i;

    new_sock = accept(vs->lsock, (struct sockaddr *)&addr, &addrlen);
    if (new_sock == -1)
	return;

    for (i = 0; i < MAX_CLIENTS; i++)
	if (!VCS_INUSE(vs->vcs[i]))
	    break;
    if (i == MAX_CLIENTS)
	goto fail;

    if (vs->vcs[i] == NULL) {
	vs->vcs[i] = calloc(1, sizeof(struct VncClientState));
	if (vs->vcs[i] == NULL)
	    goto fail;
    }

    vcs = vs->vcs[i];
    vcs->vs = vs;
    vcs->vpm.vpm_region_updates_last = &vcs->vpm.vpm_region_updates;
    vcs->csock = new_sock;
    socket_set_nonblock(vcs->csock);
    vs->ds->set_fd_handler(vcs->csock, NULL, vnc_client_read, NULL, opaque);
    dprintf("rfb greeting\n");
    vnc_write(vcs, "RFB 003.003\n", 12);
    vnc_flush(vcs);
    vnc_read_when(vcs, protocol_version, 12);
    vcs->has_resize = 0;
    vcs->has_hextile = 0;
    vcs->last_x = -1;
    vcs->last_y = -1;
    framebuffer_set_updated(vs, 0, 0, vs->ds->width, vs->ds->height);
    vnc_timer_init(vs);		/* XXX */
    return;

 fail:
    closesocket(new_sock);
    return;
}

int vnc_display_init(DisplayState *ds, struct sockaddr *addr,
		     int find_unused, char *title, char *keyboard_layout)
{
    struct sockaddr_in *iaddr = NULL;
    int reuse_addr, ret;
    socklen_t addrlen;
    VncState *vs;

    vs = qemu_mallocz(sizeof(VncState));
    if (!vs)
	exit(1);

    ds->opaque = vs;
#if 0
    vnc_state = vs;
    vs->display = arg;
#endif

    vs->lsock = -1;
    vs->depth = 4;

    vs->ds = ds;

    memset(vs->vcs, 0, sizeof(vs->vcs));

    if (!keyboard_layout)
	keyboard_layout = "en-us";

    vs->kbd_layout_name = strdup(keyboard_layout);
    vs->kbd_layout = init_keyboard_layout(keyboard_layout);
    if (!vs->kbd_layout)
	exit(1);
    vs->modifiers_state[0x45] = 1; /* NumLock on - on boot */

    vs->title = strdup(title ?: "");

    vs->ds->data = NULL;
    vs->ds->dpy_update = vnc_dpy_update;
    vs->ds->dpy_resize = vnc_dpy_resize;
    vs->ds->dpy_refresh = vnc_dpy_refresh;
    vs->ds->dpy_set_server_text = vnc_set_server_text;
    vs->ds->dpy_bell = vnc_send_bell;

    vnc_dpy_resize(vs->ds, 640, 400);

#ifndef _WIN32
    if (addr->sa_family == AF_UNIX) {
	addrlen = sizeof(struct sockaddr_un);

	vs->lsock = socket(PF_UNIX, SOCK_STREAM, 0);
	if (vs->lsock == -1) {
	    fprintf(stderr, "Could not create socket\n");
	    exit(1);
	}
    } else
#endif
    if (addr->sa_family == AF_INET) {
	iaddr = (struct sockaddr_in *)addr;
	addrlen = sizeof(struct sockaddr_in);

	vs->lsock = socket(PF_INET, SOCK_STREAM, 0);
	if (vs->lsock == -1) {
	    fprintf(stderr, "Could not create socket\n");
	    exit(1);
	}

	iaddr->sin_port = htons(ntohs(iaddr->sin_port) + 5900);

	reuse_addr = 1;
	ret = setsockopt(vs->lsock, SOL_SOCKET, SO_REUSEADDR,
			 (const char *)&reuse_addr, sizeof(reuse_addr));
	if (ret == -1) {
	    fprintf(stderr, "setsockopt() failed\n");
	    exit(1);
	}
    } else {
	fprintf(stderr, "Invalid socket family %x\n", addr->sa_family);
	exit(1);
    }

    while (bind(vs->lsock, addr, addrlen) == -1) {
	if (errno == EADDRINUSE && find_unused && addr->sa_family == AF_INET) {
	    iaddr->sin_port = htons(ntohs(iaddr->sin_port) + 1);
	    continue;
	}
	fprintf(stderr, "bind() failed\n");
	exit(1);
    }

    if (listen(vs->lsock, 1) == -1) {
	fprintf(stderr, "listen() failed\n");
	exit(1);
    }

    ret = vs->ds->set_fd_handler(vs->lsock, NULL, vnc_listen_read, NULL, vs);
    if (ret == -1) {
	exit(1);
    }

    if (addr->sa_family == AF_INET)
	return ntohs(iaddr->sin_port);
    else
	return 0;
}

int vnc_start_viewer(int port)
{
    int pid, i, open_max;
    char s[16];

    sprintf(s, ":%d", port);

    switch (pid = fork()) {
    case -1:
	fprintf(stderr, "vncviewer failed fork\n");
	exit(1);

    case 0:	/* child */
	open_max = sysconf(_SC_OPEN_MAX);
	for (i = 0; i < open_max; i++)
	    if (i != STDIN_FILENO &&
		i != STDOUT_FILENO &&
		i != STDERR_FILENO)
		close(i);
	execlp("vncviewer", "vncviewer", s, NULL);
	fprintf(stderr, "vncviewer execlp failed\n");
	exit(1);

    default:
	return pid;
    }
}

unsigned int seed;

static int make_challenge(unsigned char *random, int size)
{
 
    set_seed(&seed);
    get_random(size, random);

    return 0;
}

static void set_seed(unsigned int *seedp)
{
    *seedp += (unsigned int)(time(NULL)+getpid()+getpid()*987654+rand());
    srand(*seedp);

    return;
}

static void get_random(int len, unsigned char *buf)
{
    int i;

    for (i=0; i<len; i++)
	buf[i] = (int) (256.0*rand()/(RAND_MAX+1.0));

    return;
}

void vnc_keymap_change(DisplayState *ds, char *keymap)
{
    VncState *vs = ds->opaque;
    kbd_layout_t *new_layout;

    if (!strcmp(keymap, vs->kbd_layout_name))
        return;

    new_layout = init_keyboard_layout(keymap);
    if (!new_layout) {
        fprintf(stderr, "Failed to initialise new keyboard layout\n");
        return;
    }

    fprintf(stderr, "Initialise new keyboard layout %s\n", keymap);

    free(vs->kbd_layout_name);
    free_keyboard_layout(vs->kbd_layout);

    vs->kbd_layout_name = strdup(keymap);
    vs->kbd_layout = new_layout;
}<|MERGE_RESOLUTION|>--- conflicted
+++ resolved
@@ -472,12 +472,8 @@
 
     n = size >> 2;
     for(i = 0; i < n; i++) {
-<<<<<<< HEAD
         vnc_convert_pixel(vcs, buf, pixels[i]);
         vnc_write(vcs, buf, vcs->pix_bpp);
-=======
-        vnc_convert_pixel(vs, buf, pixels[i]);
-        vnc_write(vs, buf, vs->pix_bpp);
     }
 }
 
@@ -503,14 +499,14 @@
 #define SETONE(A) *cur++=A
 #define SETFOUR(A) SETONE(A);SETONE(A);SETONE(A);SETONE(A);
 
-static void send_custom_cursor(VncState *vs)
+static void send_custom_cursor(struct VncClientState *vcs)
 {
 
     unsigned char* cursorcur, *cur;
     unsigned int size,i,j;
     const unsigned char grayshade=0xc0;
 
-    if (vs->has_cursor_encoding != 1)
+    if (vcs->has_cursor_encoding != 1)
 	return;
 
     size=sizeof(cursorbmsk)*8*4;
@@ -531,29 +527,14 @@
 	}
     }
 
-    vnc_write_u16(vs, 0);
-    vnc_write_u16(vs, 1); /* number of rects */
+    vnc_write_u16(vcs, 0);
+    vnc_write_u16(vcs, 1); /* number of rects */
 
     /* width 8, height - number of bytes in mask, hotspot in the middle */
-    vnc_framebuffer_update( vs, 8/2, sizeof(cursorbmsk), 8, sizeof(cursorbmsk), -239 );
-    vnc_write_pixels_generic(vs, cursorcur, size);
-    vnc_write(vs, cursorbmsk, sizeof(cursorbmsk));
-    vnc_flush(vs);
-}
-
-static void send_framebuffer_update_raw(VncState *vs, int x, int y, int w, int h)
-{
-    int i;
-    uint8_t *row;
-
-    vnc_framebuffer_update(vs, x, y, w, h, 0);
-
-    row = vs->ds->data + y * vs->ds->linesize + x * vs->depth;
-    for (i = 0; i < h; i++) {
-	vs->write_pixels(vs, row, w * vs->depth);
-	row += vs->ds->linesize;
->>>>>>> ce17843d
-    }
+    vnc_framebuffer_update( vcs, 8/2, sizeof(cursorbmsk), 8, sizeof(cursorbmsk), -239 );
+    vnc_write_pixels_generic(vcs, cursorcur, size);
+    vnc_write(vcs, cursorbmsk, sizeof(cursorbmsk));
+    vnc_flush(vcs);
 }
 
 static void hextile_enc_cord(uint8_t *ptr, int x, int y, int w, int h)
@@ -1350,19 +1331,11 @@
     struct VncState *vs = vcs->vs;
     int i;
 
-<<<<<<< HEAD
     vcs->has_hextile = 0;
     vcs->has_resize = 0;
     vcs->has_pointer_type_change = 0;
+    vcs->has_cursor_encoding = 0;
     vcs->absolute = -1;
-=======
-    vs->has_hextile = 0;
-    vs->has_resize = 0;
-    vs->has_pointer_type_change = 0;
-    vs->has_cursor_encoding = 0;
-    vs->absolute = -1;
-    vs->ds->dpy_copy = NULL;
->>>>>>> ce17843d
 
     for (i = n_encodings - 1; i >= 0; i--) {
 	switch (encodings[i]) {
@@ -1376,7 +1349,7 @@
 	    vcs->has_resize = 1;
 	    break;
 	case -239: /* Cursor Pseud-Encoding */
-	    vs->has_cursor_encoding = 1;
+	    vcs->has_cursor_encoding = 1;
 	    break;
 	case -257:
 	    vcs->has_pointer_type_change = 1;
@@ -1517,14 +1490,11 @@
 	    memcpy(data + 4 + (i * 4), &val, sizeof(val));
 	}
 
-<<<<<<< HEAD
 	set_encodings(vcs, (int32_t *)(data + 4), limit);
-=======
-	set_encodings(vs, (int32_t *)(data + 4), limit);
 
 	/* encodings available, immiedately update the cursor - if supported */
-	send_custom_cursor(vs);
->>>>>>> ce17843d
+	send_custom_cursor(vcs);
+
 	break;
     case 3:
 	if (len == 1)
